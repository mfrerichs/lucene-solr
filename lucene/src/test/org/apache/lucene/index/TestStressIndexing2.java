package org.apache.lucene.index;

/**
 * Licensed under the Apache License, Version 2.0 (the "License");
 * you may not use this file except in compliance with the License.
 * You may obtain a copy of the License at
 *
 *     http://www.apache.org/licenses/LICENSE-2.0
 *
 * Unless required by applicable law or agreed to in writing, software
 * distributed under the License is distributed on an "AS IS" BASIS,
 * WITHOUT WARRANTIES OR CONDITIONS OF ANY KIND, either express or implied.
 * See the License for the specific language governing permissions and
 * limitations under the License.
 */

import java.io.IOException;
import java.util.ArrayList;
import java.util.Arrays;
import java.util.Collections;
import java.util.Comparator;
import java.util.HashMap;
import java.util.Iterator;
import java.util.List;
import java.util.Map;
import java.util.Random;
import org.apache.lucene.util.*;

import junit.framework.Assert;

import org.apache.lucene.analysis.MockAnalyzer;
import org.apache.lucene.document.Document;
import org.apache.lucene.document.Field;
import org.apache.lucene.document.Fieldable;
import org.apache.lucene.index.IndexWriterConfig.OpenMode;
import org.apache.lucene.search.TermQuery;
import org.apache.lucene.store.Directory;

public class TestStressIndexing2 extends LuceneTestCase {
  static int maxFields=4;
  static int bigFieldSize=10;
  static boolean sameFieldOrder=false;
  static int mergeFactor=3;
  static int maxBufferedDocs=3;
  static int seed=0;

  public class MockIndexWriter extends IndexWriter {

    public MockIndexWriter(Directory dir, IndexWriterConfig conf) throws IOException {
      super(dir, conf);
    }

    @Override
    boolean testPoint(String name) {
      //      if (name.equals("startCommit")) {
      if (random.nextInt(4) == 2)
        Thread.yield();
      return true;
    }
  }
  
  public void testRandomIWReader() throws Throwable {
    Directory dir = newDirectory();
    
    // TODO: verify equals using IW.getReader
    DocsAndWriter dw = indexRandomIWReader(5, 3, 100, dir);
    IndexReader reader = dw.writer.getReader();
    dw.writer.commit();
    verifyEquals(random, reader, dir, "id");
    reader.close();
    dw.writer.close();
    dir.close();
  }
  
  public void testRandom() throws Throwable {
    Directory dir1 = newDirectory();
    Directory dir2 = newDirectory();
    // mergeFactor=2; maxBufferedDocs=2; Map docs = indexRandom(1, 3, 2, dir1);
    int maxThreadStates = 1+random.nextInt(10);
    boolean doReaderPooling = random.nextBoolean();
    Map<String,Document> docs = indexRandom(5, 3, 100, dir1, maxThreadStates, doReaderPooling);
    indexSerial(random, docs, dir2);

    // verifying verify
    // verifyEquals(dir1, dir1, "id");
    // verifyEquals(dir2, dir2, "id");

    verifyEquals(dir1, dir2, "id");
    dir1.close();
    dir2.close();
  }

  public void testMultiConfig() throws Throwable {
    // test lots of smaller different params together

    int num = 3 * RANDOM_MULTIPLIER;
    for (int i = 0; i < num; i++) { // increase iterations for better testing
      if (VERBOSE) {
        System.out.println("\n\nTEST: top iter=" + i);
      }
      sameFieldOrder=random.nextBoolean();
      mergeFactor=random.nextInt(3)+2;
      maxBufferedDocs=random.nextInt(3)+2;
      int maxThreadStates = 1+random.nextInt(10);
      boolean doReaderPooling = random.nextBoolean();
      seed++;

      int nThreads=random.nextInt(5)+1;
      int iter=random.nextInt(5)+1;
      int range=random.nextInt(20)+1;
      Directory dir1 = newDirectory();
      Directory dir2 = newDirectory();
      if (VERBOSE) {
        System.out.println("  nThreads=" + nThreads + " iter=" + iter + " range=" + range + " doPooling=" + doReaderPooling + " maxThreadStates=" + maxThreadStates + " sameFieldOrder=" + sameFieldOrder + " mergeFactor=" + mergeFactor);
      }
      Map<String,Document> docs = indexRandom(nThreads, iter, range, dir1, maxThreadStates, doReaderPooling);
      if (VERBOSE) {
        System.out.println("TEST: index serial");
      }
      indexSerial(random, docs, dir2);
      if (VERBOSE) {
        System.out.println("TEST: verify");
      }
      verifyEquals(dir1, dir2, "id");
      dir1.close();
      dir2.close();
    }
  }


  static Term idTerm = new Term("id","");
  IndexingThread[] threads;
  static Comparator<Fieldable> fieldNameComparator = new Comparator<Fieldable>() {
        public int compare(Fieldable o1, Fieldable o2) {
          return o1.name().compareTo(o2.name());
        }
  };

  // This test avoids using any extra synchronization in the multiple
  // indexing threads to test that IndexWriter does correctly synchronize
  // everything.
  
  public static class DocsAndWriter {
    Map<String,Document> docs;
    IndexWriter writer;
  }
  
  public DocsAndWriter indexRandomIWReader(int nThreads, int iterations, int range, Directory dir) throws IOException, InterruptedException {
    Map<String,Document> docs = new HashMap<String,Document>();
    IndexWriter w = new MockIndexWriter(dir, newIndexWriterConfig(
        TEST_VERSION_CURRENT, new MockAnalyzer()).setOpenMode(OpenMode.CREATE).setRAMBufferSizeMB(
                                                                                                  0.1).setMaxBufferedDocs(maxBufferedDocs).setMergePolicy(newLogMergePolicy()));
    w.setInfoStream(VERBOSE ? System.out : null);
    w.commit();
    LogMergePolicy lmp = (LogMergePolicy) w.getConfig().getMergePolicy();
    lmp.setUseCompoundFile(false);
    lmp.setMergeFactor(mergeFactor);
    /***
        w.setMaxMergeDocs(Integer.MAX_VALUE);
        w.setMaxFieldLength(10000);
        w.setRAMBufferSizeMB(1);
        w.setMergeFactor(10);
    ***/

    threads = new IndexingThread[nThreads];
    for (int i=0; i<threads.length; i++) {
      IndexingThread th = new IndexingThread();
      th.w = w;
      th.base = 1000000*i;
      th.range = range;
      th.iterations = iterations;
      threads[i] = th;
    }

    for (int i=0; i<threads.length; i++) {
      threads[i].start();
    }
    for (int i=0; i<threads.length; i++) {
      threads[i].join();
    }

    // w.optimize();
    //w.close();    

    for (int i=0; i<threads.length; i++) {
      IndexingThread th = threads[i];
      synchronized(th) {
        docs.putAll(th.docs);
      }
    }

    _TestUtil.checkIndex(dir);
    DocsAndWriter dw = new DocsAndWriter();
    dw.docs = docs;
    dw.writer = w;
    return dw;
  }
  
  public Map<String,Document> indexRandom(int nThreads, int iterations, int range, Directory dir, int maxThreadStates,
                                          boolean doReaderPooling) throws IOException, InterruptedException {
    Map<String,Document> docs = new HashMap<String,Document>();
    for(int iter=0;iter<3;iter++) {
      if (VERBOSE) {
        System.out.println("TEST: iter=" + iter);
      }
      IndexWriter w = new MockIndexWriter(dir, newIndexWriterConfig(
          TEST_VERSION_CURRENT, new MockAnalyzer()).setOpenMode(OpenMode.CREATE)
<<<<<<< HEAD
               .setRAMBufferSizeMB(0.1).setMaxBufferedDocs(maxBufferedDocs).setIndexerThreadPool(new ThreadAffinityDocumentsWriterThreadPool(maxThreadStates))
               .setReaderPooling(doReaderPooling));
=======
               .setRAMBufferSizeMB(0.1).setMaxBufferedDocs(maxBufferedDocs).setMaxThreadStates(maxThreadStates)
               .setReaderPooling(doReaderPooling).setMergePolicy(newLogMergePolicy()));
>>>>>>> 26f104d3
      w.setInfoStream(VERBOSE ? System.out : null);
      LogMergePolicy lmp = (LogMergePolicy) w.getConfig().getMergePolicy();
      lmp.setUseCompoundFile(false);
      lmp.setMergeFactor(mergeFactor);

      threads = new IndexingThread[nThreads];
      for (int i=0; i<threads.length; i++) {
        IndexingThread th = new IndexingThread();
        th.w = w;
        th.base = 1000000*i;
        th.range = range;
        th.iterations = iterations;
        threads[i] = th;
      }

      for (int i=0; i<threads.length; i++) {
        threads[i].start();
      }
      for (int i=0; i<threads.length; i++) {
        threads[i].join();
      }

      //w.optimize();
      w.close();    

      for (int i=0; i<threads.length; i++) {
        IndexingThread th = threads[i];
        synchronized(th) {
          docs.putAll(th.docs);
        }
      }
    }

    //System.out.println("TEST: checkindex");
    _TestUtil.checkIndex(dir);

    return docs;
  }

  
  public static void indexSerial(Random random, Map<String,Document> docs, Directory dir) throws IOException {
    IndexWriter w = new IndexWriter(dir, LuceneTestCase.newIndexWriterConfig(random, TEST_VERSION_CURRENT, new MockAnalyzer()).setMergePolicy(newLogMergePolicy()));

    // index all docs in a single thread
    Iterator<Document> iter = docs.values().iterator();
    while (iter.hasNext()) {
      Document d = iter.next();
      ArrayList<Fieldable> fields = new ArrayList<Fieldable>();
      fields.addAll(d.getFields());
      // put fields in same order each time
      Collections.sort(fields, fieldNameComparator);
      
      Document d1 = new Document();
      d1.setBoost(d.getBoost());
      for (int i=0; i<fields.size(); i++) {
        d1.add(fields.get(i));
      }
      w.addDocument(d1);
      // System.out.println("indexing "+d1);
    }
    
    w.close();
  }
  
  public static void verifyEquals(Random r, IndexReader r1, Directory dir2, String idField) throws Throwable {
    IndexReader r2 = IndexReader.open(dir2);
    verifyEquals(r1, r2, idField);
    r2.close();
  }

  public static void verifyEquals(Directory dir1, Directory dir2, String idField) throws Throwable {
    IndexReader r1 = IndexReader.open(dir1, true);
    IndexReader r2 = IndexReader.open(dir2, true);
    verifyEquals(r1, r2, idField);
    r1.close();
    r2.close();
  }

  private static void printDocs(IndexReader r) throws Throwable {
    IndexReader[] subs = r.getSequentialSubReaders();
    for(IndexReader sub : subs) {
      Bits delDocs = sub.getDeletedDocs();
      System.out.println("  " + ((SegmentReader) sub).getSegmentInfo());
      for(int docID=0;docID<sub.maxDoc();docID++) {
        Document doc = sub.document(docID);
        if (delDocs == null || !delDocs.get(docID)) {
          System.out.println("    docID=" + docID + " id:" + doc.get("id"));
        } else {
          System.out.println("    DEL docID=" + docID + " id:" + doc.get("id"));
        }
      }
    }
  }


  public static void verifyEquals(IndexReader r1, IndexReader r2, String idField) throws Throwable {
    if (VERBOSE) {
      System.out.println("\nr1 docs:");
      printDocs(r1);
      System.out.println("\nr2 docs:");
      printDocs(r2);
    }
    if (r1.numDocs() != r2.numDocs()) {
      assert false: "r1.numDocs()=" + r1.numDocs() + " vs r2.numDocs()=" + r2.numDocs();
    }
    boolean hasDeletes = !(r1.maxDoc()==r2.maxDoc() && r1.numDocs()==r1.maxDoc());

    int[] r2r1 = new int[r2.maxDoc()];   // r2 id to r1 id mapping

    // create mapping from id2 space to id2 based on idField
    idField = StringHelper.intern(idField);
    final Fields f1 = MultiFields.getFields(r1);
    if (f1 == null) {
      // make sure r2 is empty
      assertNull(MultiFields.getFields(r2));
      return;
    }
    final Terms terms1 = f1.terms(idField);
    if (terms1 == null) {
      assertTrue(MultiFields.getFields(r2) == null ||
                 MultiFields.getFields(r2).terms(idField) == null);
      return;
    }
    final TermsEnum termsEnum = terms1.iterator();

    final Bits delDocs1 = MultiFields.getDeletedDocs(r1);
    final Bits delDocs2 = MultiFields.getDeletedDocs(r2);
    
    Fields fields = MultiFields.getFields(r2);
    if (fields == null) {
      // make sure r1 is in fact empty (eg has only all
      // deleted docs):
      DocsEnum docs = null;
      while(termsEnum.next() != null) {
        docs = termsEnum.docs(delDocs1, docs);
        while(docs.nextDoc() != DocsEnum.NO_MORE_DOCS) {
          fail("r1 is not empty but r2 is");
        }
      }
      return;
    }
    Terms terms2 = fields.terms(idField);

    DocsEnum termDocs1 = null;
    DocsEnum termDocs2 = null;

    while(true) {
      BytesRef term = termsEnum.next();
      //System.out.println("TEST: match id term=" + term);
      if (term == null) {
        break;
      }

      termDocs1 = termsEnum.docs(delDocs1, termDocs1);
      termDocs2 = terms2.docs(delDocs2, term, termDocs2);

      if (termDocs1.nextDoc() == DocsEnum.NO_MORE_DOCS) {
        // This doc is deleted and wasn't replaced
        assertTrue(termDocs2 == null || termDocs2.nextDoc() == DocsEnum.NO_MORE_DOCS);
        continue;
      }

      int id1 = termDocs1.docID();
      assertEquals(DocsEnum.NO_MORE_DOCS, termDocs1.nextDoc());

      assertTrue(termDocs2.nextDoc() != DocsEnum.NO_MORE_DOCS);
      int id2 = termDocs2.docID();
      assertEquals(DocsEnum.NO_MORE_DOCS, termDocs2.nextDoc());

      r2r1[id2] = id1;

      // verify stored fields are equivalent
      try {
        verifyEquals(r1.document(id1), r2.document(id2));
      } catch (Throwable t) {
        System.out.println("FAILED id=" + term + " id1=" + id1 + " id2=" + id2 + " term="+ term);
        System.out.println("  d1=" + r1.document(id1));
        System.out.println("  d2=" + r2.document(id2));
        throw t;
      }

      try {
        // verify term vectors are equivalent        
        verifyEquals(r1.getTermFreqVectors(id1), r2.getTermFreqVectors(id2));
      } catch (Throwable e) {
        System.out.println("FAILED id=" + term + " id1=" + id1 + " id2=" + id2);
        TermFreqVector[] tv1 = r1.getTermFreqVectors(id1);
        System.out.println("  d1=" + tv1);
        if (tv1 != null)
          for(int i=0;i<tv1.length;i++)
            System.out.println("    " + i + ": " + tv1[i]);
        
        TermFreqVector[] tv2 = r2.getTermFreqVectors(id2);
        System.out.println("  d2=" + tv2);
        if (tv2 != null)
          for(int i=0;i<tv2.length;i++)
            System.out.println("    " + i + ": " + tv2[i]);
        
        throw e;
      }

    }

    //System.out.println("TEST: done match id");

    // Verify postings
    //System.out.println("TEST: create te1");
    final FieldsEnum fields1 = MultiFields.getFields(r1).iterator();
    final FieldsEnum fields2 = MultiFields.getFields(r2).iterator();

    String field1=null, field2=null;
    TermsEnum termsEnum1 = null;
    TermsEnum termsEnum2 = null;
    DocsEnum docs1=null, docs2=null;

    // pack both doc and freq into single element for easy sorting
    long[] info1 = new long[r1.numDocs()];
    long[] info2 = new long[r2.numDocs()];

    for(;;) {
      BytesRef term1=null, term2=null;

      // iterate until we get some docs
      int len1;
      for(;;) {
        len1=0;
        if (termsEnum1 == null) {
          field1 = fields1.next();
          if (field1 == null) {
            break;
          } else {
            termsEnum1 = fields1.terms();
          }
        }
        term1 = termsEnum1.next();
        if (term1 == null) {
          // no more terms in this field
          termsEnum1 = null;
          continue;
        }
        
        //System.out.println("TEST: term1=" + term1);
        docs1 = termsEnum1.docs(delDocs1, docs1);
        while (docs1.nextDoc() != DocsEnum.NO_MORE_DOCS) {
          int d = docs1.docID();
          int f = docs1.freq();
          info1[len1] = (((long)d)<<32) | f;
          len1++;
        }
        if (len1>0) break;
      }

      // iterate until we get some docs
      int len2;
      for(;;) {
        len2=0;
        if (termsEnum2 == null) {
          field2 = fields2.next();
          if (field2 == null) {
            break;
          } else {
            termsEnum2 = fields2.terms();
          }
        }
        term2 = termsEnum2.next();
        if (term2 == null) {
          // no more terms in this field
          termsEnum2 = null;
          continue;
        }
        
        //System.out.println("TEST: term1=" + term1);
        docs2 = termsEnum2.docs(delDocs2, docs2);
        while (docs2.nextDoc() != DocsEnum.NO_MORE_DOCS) {
          int d = r2r1[docs2.docID()];
          int f = docs2.freq();
          info2[len2] = (((long)d)<<32) | f;
          len2++;
        }
        if (len2>0) break;
      }

      assertEquals(len1, len2);
      if (len1==0) break;  // no more terms

      assertEquals(field1, field2);
      assertTrue(term1.bytesEquals(term2));

      if (!hasDeletes)
        assertEquals(termsEnum1.docFreq(), termsEnum2.docFreq());

      assertEquals("len1=" + len1 + " len2=" + len2 + " deletes?=" + hasDeletes, term1, term2);

      // sort info2 to get it into ascending docid
      Arrays.sort(info2, 0, len2);

      // now compare
      for (int i=0; i<len1; i++) {
        assertEquals("i=" + i + " len=" + len1 + " d1=" + (info1[i]>>>32) + " f1=" + (info1[i]&Integer.MAX_VALUE) + " d2=" + (info2[i]>>>32) + " f2=" + (info2[i]&Integer.MAX_VALUE) +
                     " field=" + field1 + " term=" + term1.utf8ToString(),
                     info1[i],
                     info2[i]);
      }
    }
  }

  public static void verifyEquals(Document d1, Document d2) {
    List<Fieldable> ff1 = d1.getFields();
    List<Fieldable> ff2 = d2.getFields();

    Collections.sort(ff1, fieldNameComparator);
    Collections.sort(ff2, fieldNameComparator);

    assertEquals(ff1 + " : " + ff2, ff1.size(), ff2.size());

    for (int i=0; i<ff1.size(); i++) {
      Fieldable f1 = ff1.get(i);
      Fieldable f2 = ff2.get(i);
      if (f1.isBinary()) {
        assert(f2.isBinary());
      } else {
        String s1 = f1.stringValue();
        String s2 = f2.stringValue();
        assertEquals(ff1 + " : " + ff2, s1,s2);
        }
      }
    }

  public static void verifyEquals(TermFreqVector[] d1, TermFreqVector[] d2) {
    if (d1 == null) {
      assertTrue(d2 == null);
      return;
    }
    assertTrue(d2 != null);

    assertEquals(d1.length, d2.length);
    for(int i=0;i<d1.length;i++) {
      TermFreqVector v1 = d1[i];
      TermFreqVector v2 = d2[i];
      if (v1 == null || v2 == null)
        System.out.println("v1=" + v1 + " v2=" + v2 + " i=" + i + " of " + d1.length);
      assertEquals(v1.size(), v2.size());
      int numTerms = v1.size();
      BytesRef[] terms1 = v1.getTerms();
      BytesRef[] terms2 = v2.getTerms();
      int[] freq1 = v1.getTermFrequencies();
      int[] freq2 = v2.getTermFrequencies();
      for(int j=0;j<numTerms;j++) {
        if (!terms1[j].equals(terms2[j]))
          assertEquals(terms1[j], terms2[j]);
        assertEquals(freq1[j], freq2[j]);
      }
      if (v1 instanceof TermPositionVector) {
        assertTrue(v2 instanceof TermPositionVector);
        TermPositionVector tpv1 = (TermPositionVector) v1;
        TermPositionVector tpv2 = (TermPositionVector) v2;
        for(int j=0;j<numTerms;j++) {
          int[] pos1 = tpv1.getTermPositions(j);
          int[] pos2 = tpv2.getTermPositions(j);
          if (pos1 == null) {
            assertNull(pos2);
          } else {
            assertNotNull(pos1);
            assertNotNull(pos2);
            assertEquals(pos1.length, pos2.length);
            TermVectorOffsetInfo[] offsets1 = tpv1.getOffsets(j);
            TermVectorOffsetInfo[] offsets2 = tpv2.getOffsets(j);
            if (offsets1 == null)
              assertTrue(offsets2 == null);
            else
              assertTrue(offsets2 != null);
            for(int k=0;k<pos1.length;k++) {
              assertEquals(pos1[k], pos2[k]);
              if (offsets1 != null) {
                assertEquals(offsets1[k].getStartOffset(),
                             offsets2[k].getStartOffset());
                assertEquals(offsets1[k].getEndOffset(),
                             offsets2[k].getEndOffset());
              }
            }
          }
        }
      }
    }
  }

  private class IndexingThread extends Thread {
    IndexWriter w;
    int base;
    int range;
    int iterations;
    Map<String,Document> docs = new HashMap<String,Document>();  
    Random r;

    public int nextInt(int lim) {
      return r.nextInt(lim);
    }

    // start is inclusive and end is exclusive
    public int nextInt(int start, int end) {
      return start + r.nextInt(end-start);
    }

    char[] buffer = new char[100];

    private int addUTF8Token(int start) {
      final int end = start + nextInt(20);
      if (buffer.length < 1+end) {
        char[] newBuffer = new char[(int) ((1+end)*1.25)];
        System.arraycopy(buffer, 0, newBuffer, 0, buffer.length);
        buffer = newBuffer;
      }

      for(int i=start;i<end;i++) {
        int t = nextInt(6);
        if (0 == t && i < end-1) {
          // Make a surrogate pair
          // High surrogate
          buffer[i++] = (char) nextInt(0xd800, 0xdc00);
          // Low surrogate
          buffer[i] = (char) nextInt(0xdc00, 0xe000);
        } else if (t <= 1)
          buffer[i] = (char) nextInt(0x80);
        else if (2 == t)
          buffer[i] = (char) nextInt(0x80, 0x800);
        else if (3 == t)
          buffer[i] = (char) nextInt(0x800, 0xd800);
        else if (4 == t)
          buffer[i] = (char) nextInt(0xe000, 0xffff);
        else if (5 == t) {
          // Illegal unpaired surrogate
          if (r.nextBoolean())
            buffer[i] = (char) nextInt(0xd800, 0xdc00);
          else
            buffer[i] = (char) nextInt(0xdc00, 0xe000);
        }
      }
      buffer[end] = ' ';
      return 1+end;
    }

    public String getString(int nTokens) {
      nTokens = nTokens!=0 ? nTokens : r.nextInt(4)+1;

      // Half the time make a random UTF8 string
      if (r.nextBoolean())
        return getUTF8String(nTokens);

      // avoid StringBuffer because it adds extra synchronization.
      char[] arr = new char[nTokens*2];
      for (int i=0; i<nTokens; i++) {
        arr[i*2] = (char)('A' + r.nextInt(10));
        arr[i*2+1] = ' ';
      }
      return new String(arr);
    }
    
    public String getUTF8String(int nTokens) {
      int upto = 0;
      Arrays.fill(buffer, (char) 0);
      for(int i=0;i<nTokens;i++)
        upto = addUTF8Token(upto);
      return new String(buffer, 0, upto);
    }

    public String getIdString() {
      return Integer.toString(base + nextInt(range));
    }

    public void indexDoc() throws IOException {
      Document d = new Document();

      ArrayList<Field> fields = new ArrayList<Field>();      
      String idString = getIdString();
      Field idField =  newField(idTerm.field(), idString, Field.Store.YES, Field.Index.NOT_ANALYZED_NO_NORMS);
      fields.add(idField);

      int nFields = nextInt(maxFields);
      for (int i=0; i<nFields; i++) {

        Field.TermVector tvVal = Field.TermVector.NO;
        switch (nextInt(4)) {
        case 0:
          tvVal = Field.TermVector.NO;
          break;
        case 1:
          tvVal = Field.TermVector.YES;
          break;
        case 2:
          tvVal = Field.TermVector.WITH_POSITIONS;
          break;
        case 3:
          tvVal = Field.TermVector.WITH_POSITIONS_OFFSETS;
          break;
        }
        
        switch (nextInt(4)) {
          case 0:
            fields.add(newField("f" + nextInt(100), getString(1), Field.Store.YES, Field.Index.NOT_ANALYZED_NO_NORMS, tvVal));
            break;
          case 1:
            fields.add(newField("f" + nextInt(100), getString(0), Field.Store.NO, Field.Index.ANALYZED, tvVal));
            break;
          case 2:
            fields.add(newField("f" + nextInt(100), getString(0), Field.Store.YES, Field.Index.NO, Field.TermVector.NO));
            break;
          case 3:
            fields.add(newField("f" + nextInt(100), getString(bigFieldSize), Field.Store.YES, Field.Index.ANALYZED, tvVal));
            break;          
        }
      }

      if (sameFieldOrder) {
        Collections.sort(fields, fieldNameComparator);
      } else {
        // random placement of id field also
        Collections.swap(fields,nextInt(fields.size()), 0);
      }

      for (int i=0; i<fields.size(); i++) {
        d.add(fields.get(i));
      }
      if (VERBOSE) {
        System.out.println(Thread.currentThread().getName() + ": indexing id:" + idString);
      }
      w.updateDocument(idTerm.createTerm(idString), d);
      //System.out.println(Thread.currentThread().getName() + ": indexing "+d);
      docs.put(idString, d);
    }

    public void deleteDoc() throws IOException {
      String idString = getIdString();
      if (VERBOSE) {
        System.out.println(Thread.currentThread().getName() + ": del id:" + idString);
      }
      w.deleteDocuments(idTerm.createTerm(idString));
      docs.remove(idString);
    }

    public void deleteByQuery() throws IOException {
      String idString = getIdString();
      if (VERBOSE) {
        System.out.println(Thread.currentThread().getName() + ": del query id:" + idString);
      }
      w.deleteDocuments(new TermQuery(idTerm.createTerm(idString)));
      docs.remove(idString);
    }

    @Override
    public void run() {
      try {
        r = new Random(base+range+seed);
        for (int i=0; i<iterations; i++) {
          int what = nextInt(100);
          if (what < 5) {
            deleteDoc();
          } else if (what < 10) {
            deleteByQuery();
          } else {
            indexDoc();
          }
        }
      } catch (Throwable e) {
        e.printStackTrace();
        Assert.fail(e.toString());
      }

      synchronized (this) {
        docs.size();
      }
    }
  }
}<|MERGE_RESOLUTION|>--- conflicted
+++ resolved
@@ -205,13 +205,8 @@
       }
       IndexWriter w = new MockIndexWriter(dir, newIndexWriterConfig(
           TEST_VERSION_CURRENT, new MockAnalyzer()).setOpenMode(OpenMode.CREATE)
-<<<<<<< HEAD
                .setRAMBufferSizeMB(0.1).setMaxBufferedDocs(maxBufferedDocs).setIndexerThreadPool(new ThreadAffinityDocumentsWriterThreadPool(maxThreadStates))
-               .setReaderPooling(doReaderPooling));
-=======
-               .setRAMBufferSizeMB(0.1).setMaxBufferedDocs(maxBufferedDocs).setMaxThreadStates(maxThreadStates)
                .setReaderPooling(doReaderPooling).setMergePolicy(newLogMergePolicy()));
->>>>>>> 26f104d3
       w.setInfoStream(VERBOSE ? System.out : null);
       LogMergePolicy lmp = (LogMergePolicy) w.getConfig().getMergePolicy();
       lmp.setUseCompoundFile(false);
