/*
 * Licensed to the Apache Software Foundation (ASF) under one or more
 * contributor license agreements.  See the NOTICE file distributed with
 * this work for additional information regarding copyright ownership.
 * The ASF licenses this file to You under the Apache License, Version 2.0
 * (the "License"); you may not use this file except in compliance with
 * the License.  You may obtain a copy of the License at
 *
 *     http://www.apache.org/licenses/LICENSE-2.0
 *
 * Unless required by applicable law or agreed to in writing, software
 * distributed under the License is distributed on an "AS IS" BASIS,
 * WITHOUT WARRANTIES OR CONDITIONS OF ANY KIND, either express or implied.
 * See the License for the specific language governing permissions and
 * limitations under the License.
 */

package org.apache.solr.cloud.autoscaling;

import java.io.IOException;
import java.lang.invoke.MethodHandles;
import java.util.ArrayList;
import java.util.Collection;
import java.util.Collections;
import java.util.Date;
import java.util.HashMap;
import java.util.HashSet;
import java.util.List;
import java.util.Locale;
import java.util.Map;
import java.util.Set;
import java.util.concurrent.TimeUnit;

import com.google.common.collect.ImmutableSet;
import org.apache.solr.api.Api;
import org.apache.solr.api.ApiBag;
import org.apache.solr.client.solrj.impl.CloudSolrClient;
import org.apache.solr.client.solrj.impl.SolrClientDataProvider;
import org.apache.solr.common.SolrException;
import org.apache.solr.common.cloud.ZkNodeProps;
import org.apache.solr.common.cloud.ZkStateReader;
import org.apache.solr.common.util.SuppressForbidden;
import org.apache.solr.common.util.Utils;
import org.apache.solr.core.CoreContainer;
import org.apache.solr.handler.RequestHandlerBase;
import org.apache.solr.handler.RequestHandlerUtils;
import org.apache.solr.request.SolrQueryRequest;
import org.apache.solr.response.SolrQueryResponse;
import org.apache.solr.security.AuthorizationContext;
import org.apache.solr.security.PermissionNameProvider;
import org.apache.solr.util.CommandOperation;
import org.apache.zookeeper.KeeperException;
import org.apache.zookeeper.data.Stat;
import org.slf4j.Logger;
import org.slf4j.LoggerFactory;

import static org.apache.solr.common.cloud.ZkStateReader.SOLR_AUTOSCALING_CONF_PATH;
import static org.apache.solr.common.params.CommonParams.JSON;

/**
 * Handler for /cluster/autoscaling
 */
public class AutoScalingHandler extends RequestHandlerBase implements PermissionNameProvider {
  public static final String HANDLER_PATH = "/admin/autoscaling";
  private static final Logger log = LoggerFactory.getLogger(MethodHandles.lookup().lookupClass());
  protected final CoreContainer container;
  private final List<Map<String, String>> DEFAULT_ACTIONS = new ArrayList<>(3);
  private static ImmutableSet<String> singletonCommands = ImmutableSet.of("set-cluster-preferences", "set-cluster-policy");


  public AutoScalingHandler(CoreContainer container) {
    this.container = container;
    Map<String, String> map = new HashMap<>(2);
    map.put("name", "compute_plan");
    map.put("class", "solr.ComputePlanAction");
    DEFAULT_ACTIONS.add(map);
    map = new HashMap<>(2);
    map.put("name", "execute_plan");
    map.put("class", "solr.ExecutePlanAction");
    DEFAULT_ACTIONS.add(map);
    map = new HashMap<>(2);
    map.put("name", "log_plan");
    map.put("class", "solr.LogPlanAction");
    DEFAULT_ACTIONS.add(map);
  }

  @Override
  public void handleRequestBody(SolrQueryRequest req, SolrQueryResponse rsp) throws Exception {
<<<<<<< HEAD
    String httpMethod = (String) req.getContext().get("httpMethod");
    RequestHandlerUtils.setWt(req, JSON);

    if ("GET".equals(httpMethod)) {
      Map<String, Object> map = zkReadAutoScalingConf(container.getZkController().getZkStateReader());
      rsp.getValues().addAll(map);
      RequestHandlerUtils.addExperimentalFormatWarning(rsp);
    } else  {
      if (req.getContentStreams() == null) {
        throw new SolrException(SolrException.ErrorCode.BAD_REQUEST, "No commands specified for autoscaling");
      }
      List<CommandOperation> ops = CommandOperation.readCommands(req.getContentStreams(), rsp, singletonCommands);
      if (ops == null) {
        // errors have already been added to the response so there's nothing left to do
        return;
=======
    try {
      String httpMethod = (String) req.getContext().get("httpMethod");
      RequestHandlerUtils.setWt(req, JSON);

      if ("GET".equals(httpMethod)) {
        Map<String, Object> map = zkReadAutoScalingConf(container.getZkController().getZkStateReader());
        rsp.getValues().addAll(map);
        if (req.getParams().getBool("diagnostics", false)) {
          handleDiagnostics(rsp, map);
        }
      } else {
        if (req.getContentStreams() == null) {
          throw new SolrException(SolrException.ErrorCode.BAD_REQUEST, "No commands specified for autoscaling");
        }
        List<CommandOperation> ops = CommandOperation.readCommands(req.getContentStreams(), rsp, singletonCommands);
        if (ops == null) {
          // errors have already been added to the response so there's nothing left to do
          return;
        }
        for (CommandOperation op : ops) {
          switch (op.name) {
            case "set-trigger":
              handleSetTrigger(req, rsp, op);
              break;
            case "remove-trigger":
              handleRemoveTrigger(req, rsp, op);
              break;
            case "set-listener":
              handleSetListener(req, rsp, op);
              break;
            case "remove-listener":
              handleRemoveListener(req, rsp, op);
              break;
            case "suspend-trigger":
              handleSuspendTrigger(req, rsp, op);
              break;
            case "resume-trigger":
              handleResumeTrigger(req, rsp, op);
              break;
            case "set-policy":
              handleSetPolicies(req, rsp, op);
              break;
            case "remove-policy":
              handleRemovePolicy(req, rsp, op);
              break;
            case "set-cluster-preferences":
              handleSetClusterPreferences(req, rsp, op);
              break;
            case "set-cluster-policy":
              handleSetClusterPolicy(req, rsp, op);
              break;
            default:
              throw new SolrException(SolrException.ErrorCode.BAD_REQUEST, "Unknown command: " + op.name);
          }
        }
>>>>>>> ba670a0c
      }
    } finally {
      RequestHandlerUtils.addExperimentalFormatWarning(rsp);
    }
  }

  private void handleDiagnostics(SolrQueryResponse rsp, Map<String, Object> autoScalingConf) throws IOException {
    Policy policy = new Policy(autoScalingConf);
    try (CloudSolrClient build = new CloudSolrClient.Builder()
        .withHttpClient(container.getUpdateShardHandler().getHttpClient())
        .withZkHost(container.getZkController().getZkServerAddress()).build()) {
      Policy.Session session = policy.createSession(new SolrClientDataProvider(build));
      List<Row> sorted = session.getSorted();
      List<Clause.Violation> violations = session.getViolations();

      List<Preference> clusterPreferences = policy.getClusterPreferences();

      List<Map<String, Object>> sortedNodes = new ArrayList<>(sorted.size());
      for (Row row : sorted) {
        Map<String, Object> map = Utils.makeMap("node", row.node);
        for (Cell cell : row.cells) {
          for (Preference clusterPreference : clusterPreferences) {
            Policy.SortParam name = clusterPreference.name;
            if (cell.name.equalsIgnoreCase(name.name()))  {
              map.put(name.name(), cell.val);
              break;
            }
          }
        }
        sortedNodes.add(map);
      }

      Map<String, Object> map = new HashMap<>(2);
      map.put("sortedNodes", sortedNodes);

      map.put("violations", violations);
      rsp.getValues().add("diagnostics", map);
    }
  }

  private void handleSetClusterPolicy(SolrQueryRequest req, SolrQueryResponse rsp, CommandOperation op) throws KeeperException, InterruptedException {
    List clusterPolicy = (List) op.getCommandData();
    if (clusterPolicy == null || !(clusterPolicy instanceof List)) {
      throw new SolrException(SolrException.ErrorCode.BAD_REQUEST, "A list of cluster policies was not found");
    }
    zkSetClusterPolicy(container.getZkController().getZkStateReader(), clusterPolicy);
    rsp.getValues().add("result", "success");
  }

  private void handleSetClusterPreferences(SolrQueryRequest req, SolrQueryResponse rsp, CommandOperation op) throws KeeperException, InterruptedException {
    List preferences = (List) op.getCommandData();
    if (preferences == null || !(preferences instanceof List)) {
      throw new SolrException(SolrException.ErrorCode.BAD_REQUEST, "A list of cluster preferences not found");
    }
    zkSetPreferences(container.getZkController().getZkStateReader(), preferences);
    rsp.getValues().add("result", "success");
  }

  private void handleRemovePolicy(SolrQueryRequest req, SolrQueryResponse rsp, CommandOperation op) throws KeeperException, InterruptedException {
    String policyName = (String) op.getCommandData();

    if (policyName.trim().length() == 0) {
      throw new SolrException(SolrException.ErrorCode.BAD_REQUEST, "The policy name cannot be empty");
    }
    Map<String, Object> autoScalingConf = zkReadAutoScalingConf(container.getZkController().getZkStateReader());
    Map<String, Object> policies = (Map<String, Object>) autoScalingConf.get("policies");
    if (policies == null || !policies.containsKey(policyName)) {
      throw new SolrException(SolrException.ErrorCode.BAD_REQUEST, "No policy exists with name: " + policyName);
    }

    zkSetPolicies(container.getZkController().getZkStateReader(), policyName, null);
    rsp.getValues().add("result", "success");
  }

  private void handleSetPolicies(SolrQueryRequest req, SolrQueryResponse rsp, CommandOperation op) throws KeeperException, InterruptedException {
    Map<String, Object> policies = op.getDataMap();
    for (Map.Entry<String, Object> policy: policies.entrySet()) {
      String policyName = policy.getKey();
      if (policyName == null || policyName.trim().length() == 0) {
        throw new SolrException(SolrException.ErrorCode.BAD_REQUEST, "The policy name cannot be null or empty");
      }
    }

    zkSetPolicies(container.getZkController().getZkStateReader(), null, policies);

    rsp.getValues().add("result", "success");
  }

  private void handleResumeTrigger(SolrQueryRequest req, SolrQueryResponse rsp, CommandOperation op) throws KeeperException, InterruptedException {
    String triggerName = op.getStr("name");

    if (triggerName == null || triggerName.trim().length() == 0) {
      throw new SolrException(SolrException.ErrorCode.BAD_REQUEST, "The trigger name cannot be null or empty");
    }
    Map<String, Object> autoScalingConf = zkReadAutoScalingConf(container.getZkController().getZkStateReader());
    Map<String, Object> triggers = (Map<String, Object>) autoScalingConf.get("triggers");
    if (triggers == null || (!triggers.containsKey(triggerName)) && !"#EACH".equals(triggerName)) {
      throw new SolrException(SolrException.ErrorCode.BAD_REQUEST, "No trigger exists with name: " + triggerName);
    }
    for (Map.Entry<String, Object> entry : triggers.entrySet()) {
      if ("#EACH".equals(triggerName) || triggerName.equals(entry.getKey())) {
        Map<String, Object> triggerProps = (Map<String, Object>) entry.getValue();
        triggerProps.put("enabled", true);
        zkSetTrigger(container.getZkController().getZkStateReader(), entry.getKey(), triggerProps);
      }
    }
    rsp.getValues().add("result", "success");
  }

  @SuppressForbidden(reason = "currentTimeMillis is used to find the resume time for the trigger")
  private void handleSuspendTrigger(SolrQueryRequest req, SolrQueryResponse rsp, CommandOperation op) throws KeeperException, InterruptedException {
    String triggerName = op.getStr("name");

    if (triggerName == null || triggerName.trim().length() == 0) {
      throw new SolrException(SolrException.ErrorCode.BAD_REQUEST, "The trigger name cannot be null or empty");
    }

    String timeout = op.getStr("timeout", null);
    Date resumeTime = null;
    if (timeout != null) {
      try {
        int timeoutSeconds = parseHumanTime(timeout);
        resumeTime = new Date(System.currentTimeMillis() + TimeUnit.MILLISECONDS.convert(timeoutSeconds, TimeUnit.SECONDS));
      } catch (IllegalArgumentException e) {
        throw new SolrException(SolrException.ErrorCode.BAD_REQUEST, "Invalid 'timeout' value for suspend trigger: " + triggerName);
      }
    }

    Map<String, Object> autoScalingConf = zkReadAutoScalingConf(container.getZkController().getZkStateReader());
    Map<String, Object> triggers = (Map<String, Object>) autoScalingConf.get("triggers");
    if (triggers == null || (!triggers.containsKey(triggerName)) && !"#EACH".equals(triggerName)) {
      throw new SolrException(SolrException.ErrorCode.BAD_REQUEST, "No trigger exists with name: " + triggerName);
    }
    for (Map.Entry<String, Object> entry : triggers.entrySet()) {
      if ("#EACH".equals(triggerName) || triggerName.equals(entry.getKey())) {
        Map<String, Object> triggerProps = (Map<String, Object>) entry.getValue();
        triggerProps.put("enabled", false);
        if (resumeTime != null) {
          triggerProps.put("resumeAt", resumeTime.getTime());
        }
        zkSetTrigger(container.getZkController().getZkStateReader(), entry.getKey(), triggerProps);
      }
    }
    rsp.getValues().add("result", "success");
  }

  private void handleRemoveListener(SolrQueryRequest req, SolrQueryResponse rsp, CommandOperation op) throws KeeperException, InterruptedException {
    String listenerName = op.getStr("name");

    if (listenerName == null || listenerName.trim().length() == 0) {
      throw new SolrException(SolrException.ErrorCode.BAD_REQUEST, "The listener name cannot be null or empty");
    }
    Map<String, Object> autoScalingConf = zkReadAutoScalingConf(container.getZkController().getZkStateReader());
    Map<String, Object> listeners = (Map<String, Object>) autoScalingConf.get("listeners");
    if (listeners == null || !listeners.containsKey(listenerName)) {
      throw new SolrException(SolrException.ErrorCode.BAD_REQUEST, "No listener exists with name: " + listenerName);
    }
    zkSetListener(container.getZkController().getZkStateReader(), listenerName, null);
    rsp.getValues().add("result", "success");
  }

  private void handleSetListener(SolrQueryRequest req, SolrQueryResponse rsp, CommandOperation op) throws KeeperException, InterruptedException {
    String listenerName = op.getStr("name");
    String triggerName = op.getStr("trigger");
    List<String> stageNames = op.getStrs("stage", Collections.emptyList());
    String listenerClass = op.getStr("class");
    List<String> beforeActions = op.getStrs("beforeAction", Collections.emptyList());
    List<String> afterActions = op.getStrs("afterAction", Collections.emptyList());

    if (listenerName == null || listenerName.trim().length() == 0) {
      throw new SolrException(SolrException.ErrorCode.BAD_REQUEST, "The listener name cannot be null or empty");
    }

    Map<String, Object> autoScalingConf = zkReadAutoScalingConf(container.getZkController().getZkStateReader());
    Map<String, Object> triggers = (Map<String, Object>) autoScalingConf.get("triggers");
    if (triggers == null || !triggers.containsKey(triggerName)) {
      throw new SolrException(SolrException.ErrorCode.BAD_REQUEST, "A trigger with the name " + triggerName + " does not exist");
    }
    Map<String, Object> triggerProps = (Map<String, Object>) triggers.get(triggerName);

    if (stageNames.isEmpty() && beforeActions.isEmpty() && afterActions.isEmpty()) {
      throw new SolrException(SolrException.ErrorCode.BAD_REQUEST, "Either 'stage' or 'beforeAction' or 'afterAction' must be specified");
    }

    for (String stage : stageNames) {
      try {
        AutoScaling.TriggerStage.valueOf(stage);
      } catch (IllegalArgumentException e) {
        throw new SolrException(SolrException.ErrorCode.BAD_REQUEST, "Invalid stage name: " + stage);
      }
    }

    if (listenerClass == null || listenerClass.trim().length() == 0) {
      throw new SolrException(SolrException.ErrorCode.BAD_REQUEST, "The 'class' of the listener cannot be null or empty");
    }
    // validate that we can load the listener class
    // todo nocommit -- what about MemClassLoader?
    try {
      container.getResourceLoader().findClass(listenerClass, AutoScaling.TriggerListener.class);
    } catch (Exception e) {
      throw new SolrException(SolrException.ErrorCode.BAD_REQUEST, "Listener not found: " + listenerClass, e);
    }

    List<Map<String, String>> actions = (List<Map<String, String>>) triggerProps.get("actions");
    Set<String> actionNames = new HashSet<>();
    actionNames.addAll(beforeActions);
    actionNames.addAll(afterActions);
    for (Map<String, String> action : actions) {
      actionNames.remove(action.get("name"));
    }
    if (!actionNames.isEmpty()) {
      throw new SolrException(SolrException.ErrorCode.BAD_REQUEST, "The trigger '" + triggerName + "' does not have actions named: " + actionNames);
    }

    // todo - handle races between competing set-trigger and set-listener invocations
    zkSetListener(container.getZkController().getZkStateReader(), listenerName, op.getValuesExcluding("name"));
    rsp.getValues().add("result", "success");
  }

  private void zkSetListener(ZkStateReader reader, String listenerName, Map<String, Object> listenerProperties) throws KeeperException, InterruptedException {
    while (true) {
      Stat stat = new Stat();
      ZkNodeProps loaded = null;
      byte[] data = reader.getZkClient().getData(SOLR_AUTOSCALING_CONF_PATH, null, stat, true);
      loaded = ZkNodeProps.load(data);
      Map<String, Object> listeners = (Map<String, Object>) loaded.get("listeners");
      if (listeners == null) listeners = new HashMap<>(1);
      if (listenerProperties != null) {
        listeners.put(listenerName, listenerProperties);
      } else {
        listeners.remove(listenerName);
      }
      loaded = loaded.plus("listeners", listeners);
      try {
        reader.getZkClient().setData(SOLR_AUTOSCALING_CONF_PATH, Utils.toJSON(loaded), stat.getVersion(), true);
      } catch (KeeperException.BadVersionException bve) {
        // somebody else has changed the configuration so we must retry
        continue;
      }
      break;
    }
  }

  private void handleSetTrigger(SolrQueryRequest req, SolrQueryResponse rsp, CommandOperation op) throws KeeperException, InterruptedException {
    String triggerName = op.getStr("name");

    if (triggerName == null || triggerName.trim().length() == 0) {
      throw new SolrException(SolrException.ErrorCode.BAD_REQUEST, "The trigger name cannot be null or empty");
    }

    String eventTypeStr = op.getStr("event");
    if (eventTypeStr == null || eventTypeStr.trim().length() == 0) {
      throw new SolrException(SolrException.ErrorCode.BAD_REQUEST, "The event type cannot be null or empty in trigger: " + triggerName);
    }
    AutoScaling.EventType eventType = AutoScaling.EventType.valueOf(eventTypeStr.trim().toUpperCase(Locale.ROOT));

    String waitForStr = op.getStr("waitFor", null);
    if (waitForStr != null) {
      int seconds = 0;
      try {
        seconds = parseHumanTime(waitForStr);
      } catch (IllegalArgumentException e) {
        throw new SolrException(SolrException.ErrorCode.BAD_REQUEST, "Invalid 'waitFor' value in trigger: " + triggerName);
      }
      op.getDataMap().put("waitFor", seconds);
    }

    Integer lowerBound = op.getInt("lowerBound", null);
    Integer upperBound = op.getInt("upperBound", null);

    List<Map<String, String>> actions = (List<Map<String, String>>) op.getVal("actions");
    if (actions == null) {
      actions = DEFAULT_ACTIONS;
      op.getDataMap().put("actions", actions);
    }

    // validate that we can load all the actions
    // todo nocommit -- what about MemClassLoader?
    for (Map<String, String> action : actions) {
      if (!action.containsKey("name") || !action.containsKey("class")) {
        throw new SolrException(SolrException.ErrorCode.BAD_REQUEST, "No 'name' or 'class' specified for action: " + action);
      }
      String klass = action.get("class");
      try {
        container.getResourceLoader().findClass(klass, TriggerAction.class);
      } catch (Exception e) {
        throw new SolrException(SolrException.ErrorCode.BAD_REQUEST, "Action not found: " + klass, e);
      }
    }

    zkSetTrigger(container.getZkController().getZkStateReader(), triggerName, op.getValuesExcluding("name"));
    rsp.getValues().add("result", "success");
  }

  private int parseHumanTime(String timeStr) {
    char c = timeStr.charAt(timeStr.length() - 1);
    long timeValue = Long.parseLong(timeStr.substring(0, timeStr.length() - 1));
    int seconds;
    switch (c) {
      case 'h':
        seconds = (int) TimeUnit.HOURS.toSeconds(timeValue);
        break;
      case 'm':
        seconds = (int) TimeUnit.MINUTES.toSeconds(timeValue);
        break;
      case 's':
        seconds = (int) timeValue;
        break;
      default:
        throw new IllegalArgumentException("Invalid time value");
    }
    return seconds;
  }

  private void handleRemoveTrigger(SolrQueryRequest req, SolrQueryResponse rsp, CommandOperation op) throws KeeperException, InterruptedException {
    String triggerName = op.getStr("name");
    boolean removeListeners = op.getBoolean("removeListeners", false);

    if (triggerName == null || triggerName.trim().length() == 0) {
      throw new SolrException(SolrException.ErrorCode.BAD_REQUEST, "The trigger name cannot be null or empty");
    }
    Map<String, Object> autoScalingConf = zkReadAutoScalingConf(container.getZkController().getZkStateReader());
    Map<String, Object> triggers = (Map<String, Object>) autoScalingConf.get("triggers");
    if (triggers == null || !triggers.containsKey(triggerName)) {
      throw new SolrException(SolrException.ErrorCode.BAD_REQUEST, "No trigger exists with name: " + triggerName);
    }

    Map<String, Map<String, Object>> listeners = (Map<String, Map<String, Object>>) autoScalingConf.get("listeners");
    Set<String> activeListeners = new HashSet<>();
    if (listeners != null) {
      for (Map.Entry<String, Map<String, Object>> entry : listeners.entrySet()) {
        Map<String, Object> listenerProps = entry.getValue();
        if (triggerName.equals(listenerProps.get("trigger")) && !removeListeners) {
          activeListeners.add(entry.getKey());
        }
      }
    }
    if (removeListeners) {
      for (String activeListener : activeListeners) {
        zkSetListener(container.getZkController().getZkStateReader(), activeListener, null);
      }
    } else if (!activeListeners.isEmpty()) {
      throw new SolrException(SolrException.ErrorCode.BAD_REQUEST,
          "Cannot remove trigger: " + triggerName + " because it has active listeners: " + activeListeners);
    }

    zkSetTrigger(container.getZkController().getZkStateReader(), triggerName, null);
    rsp.getValues().add("result", "success");
  }

  private void zkSetTrigger(ZkStateReader reader, String triggerName, Map<String, Object> triggerProperties) throws KeeperException, InterruptedException {
    while (true) {
      Stat stat = new Stat();
      ZkNodeProps loaded = null;
      byte[] data = reader.getZkClient().getData(SOLR_AUTOSCALING_CONF_PATH, null, stat, true);
      loaded = ZkNodeProps.load(data);
      Map<String, Object> triggers = (Map<String, Object>) loaded.get("triggers");
      if (triggers == null) triggers = new HashMap<>(1);
      if (triggerProperties != null) {
        triggers.put(triggerName, triggerProperties);
      } else {
        triggers.remove(triggerName);
      }
      loaded = loaded.plus("triggers", triggers);
      try {
        reader.getZkClient().setData(SOLR_AUTOSCALING_CONF_PATH, Utils.toJSON(loaded), stat.getVersion(), true);
      } catch (KeeperException.BadVersionException bve) {
        // somebody else has changed the configuration so we must retry
        continue;
      }
      break;
    }
  }

  private void zkSetPolicies(ZkStateReader reader, String policyBeRemoved, Map<String, Object> newPolicies) throws KeeperException, InterruptedException {
    while (true) {
      Stat stat = new Stat();
      ZkNodeProps loaded = null;
      byte[] data = reader.getZkClient().getData(SOLR_AUTOSCALING_CONF_PATH, null, stat, true);
      loaded = ZkNodeProps.load(data);
      Map<String, Object> policies = (Map<String, Object>) loaded.get("policies");
      if (policies == null) policies = new HashMap<>(1);
      if (newPolicies != null) {
        policies.putAll(newPolicies);
      } else {
        policies.remove(policyBeRemoved);
      }
      loaded = loaded.plus("policies", policies);
      try {
        reader.getZkClient().setData(SOLR_AUTOSCALING_CONF_PATH, Utils.toJSON(loaded), stat.getVersion(), true);
      } catch (KeeperException.BadVersionException bve) {
        // somebody else has changed the configuration so we must retry
        continue;
      }
      break;
    }
  }

  private void zkSetPreferences(ZkStateReader reader, List preferences) throws KeeperException, InterruptedException {
    while (true) {
      Stat stat = new Stat();
      ZkNodeProps loaded = null;
      byte[] data = reader.getZkClient().getData(SOLR_AUTOSCALING_CONF_PATH, null, stat, true);
      loaded = ZkNodeProps.load(data);
      loaded = loaded.plus("cluster-preferences", preferences);
      try {
        reader.getZkClient().setData(SOLR_AUTOSCALING_CONF_PATH, Utils.toJSON(loaded), stat.getVersion(), true);
      } catch (KeeperException.BadVersionException bve) {
        // somebody else has changed the configuration so we must retry
        continue;
      }
      break;
    }
  }

  private void zkSetClusterPolicy(ZkStateReader reader, List clusterPolicy) throws KeeperException, InterruptedException {
    while (true) {
      Stat stat = new Stat();
      ZkNodeProps loaded = null;
      byte[] data = reader.getZkClient().getData(SOLR_AUTOSCALING_CONF_PATH, null, stat, true);
      loaded = ZkNodeProps.load(data);
      loaded = loaded.plus("cluster-policy", clusterPolicy);
      try {
        reader.getZkClient().setData(SOLR_AUTOSCALING_CONF_PATH, Utils.toJSON(loaded), stat.getVersion(), true);
      } catch (KeeperException.BadVersionException bve) {
        // somebody else has changed the configuration so we must retry
        continue;
      }
      break;
    }
  }

  private Map<String, Object> zkReadAutoScalingConf(ZkStateReader reader) throws KeeperException, InterruptedException {
    byte[] data = reader.getZkClient().getData(SOLR_AUTOSCALING_CONF_PATH, null, null, true);
    ZkNodeProps loaded = ZkNodeProps.load(data);
    return loaded.getProperties();
  }

  @Override
  public String getDescription() {
    return "A handler for autoscaling configuration";
  }

  @Override
  public Name getPermissionName(AuthorizationContext request) {
    switch (request.getHttpMethod()) {
      case "GET":
        return Name.AUTOSCALING_READ_PERM;
      case "POST":
        return Name.AUTOSCALING_WRITE_PERM;
      default:
        return null;
    }
  }

  @Override
  public Collection<Api> getApis() {
    return ApiBag.wrapRequestHandlers(this, "autoscaling.Commands");
  }

  @Override
  public Boolean registerV2() {
    return Boolean.TRUE;
  }
}<|MERGE_RESOLUTION|>--- conflicted
+++ resolved
@@ -86,23 +86,6 @@
 
   @Override
   public void handleRequestBody(SolrQueryRequest req, SolrQueryResponse rsp) throws Exception {
-<<<<<<< HEAD
-    String httpMethod = (String) req.getContext().get("httpMethod");
-    RequestHandlerUtils.setWt(req, JSON);
-
-    if ("GET".equals(httpMethod)) {
-      Map<String, Object> map = zkReadAutoScalingConf(container.getZkController().getZkStateReader());
-      rsp.getValues().addAll(map);
-      RequestHandlerUtils.addExperimentalFormatWarning(rsp);
-    } else  {
-      if (req.getContentStreams() == null) {
-        throw new SolrException(SolrException.ErrorCode.BAD_REQUEST, "No commands specified for autoscaling");
-      }
-      List<CommandOperation> ops = CommandOperation.readCommands(req.getContentStreams(), rsp, singletonCommands);
-      if (ops == null) {
-        // errors have already been added to the response so there's nothing left to do
-        return;
-=======
     try {
       String httpMethod = (String) req.getContext().get("httpMethod");
       RequestHandlerUtils.setWt(req, JSON);
@@ -158,7 +141,6 @@
               throw new SolrException(SolrException.ErrorCode.BAD_REQUEST, "Unknown command: " + op.name);
           }
         }
->>>>>>> ba670a0c
       }
     } finally {
       RequestHandlerUtils.addExperimentalFormatWarning(rsp);
