/*
 * Licensed to the Apache Software Foundation (ASF) under one or more
 * contributor license agreements.  See the NOTICE file distributed with
 * this work for additional information regarding copyright ownership.
 * The ASF licenses this file to You under the Apache License, Version 2.0
 * (the "License"); you may not use this file except in compliance with
 * the License.  You may obtain a copy of the License at
 *
 *     http://www.apache.org/licenses/LICENSE-2.0
 *
 * Unless required by applicable law or agreed to in writing, software
 * distributed under the License is distributed on an "AS IS" BASIS,
 * WITHOUT WARRANTIES OR CONDITIONS OF ANY KIND, either express or implied.
 * See the License for the specific language governing permissions and
 * limitations under the License.
 */

package org.apache.solr.cloud.autoscaling;

import java.io.Closeable;
import java.io.IOException;
import java.lang.invoke.MethodHandles;
import java.util.ArrayList;
import java.util.Collections;
import java.util.HashMap;
import java.util.HashSet;
import java.util.Iterator;
import java.util.List;
import java.util.Locale;
import java.util.Map;
import java.util.NoSuchElementException;
import java.util.Set;
import java.util.concurrent.ConcurrentHashMap;
import java.util.concurrent.ExecutorService;
import java.util.concurrent.Executors;
import java.util.concurrent.ScheduledFuture;
import java.util.concurrent.ScheduledThreadPoolExecutor;
import java.util.concurrent.TimeUnit;
import java.util.concurrent.TimeoutException;
import java.util.concurrent.atomic.AtomicBoolean;
import java.util.concurrent.atomic.AtomicInteger;
import java.util.concurrent.atomic.AtomicLong;
import java.util.concurrent.atomic.AtomicReference;
import java.util.concurrent.locks.ReentrantLock;
import java.util.stream.Collectors;

import org.apache.commons.lang3.exception.ExceptionUtils;
import org.apache.lucene.store.AlreadyClosedException;
import org.apache.solr.client.solrj.cloud.autoscaling.AutoScalingConfig;
import org.apache.solr.client.solrj.cloud.autoscaling.DistribStateManager;
import org.apache.solr.client.solrj.cloud.autoscaling.SolrCloudManager;
import org.apache.solr.client.solrj.cloud.autoscaling.TriggerEventProcessorStage;
import org.apache.solr.client.solrj.cloud.autoscaling.VersionedData;
import org.apache.solr.client.solrj.request.CollectionAdminRequest.RequestStatusResponse;
import org.apache.solr.client.solrj.response.RequestStatusState;
import org.apache.solr.cloud.ActionThrottle;
import org.apache.solr.cloud.Stats;
import org.apache.solr.common.SolrException;
import org.apache.solr.common.cloud.ZkStateReader;
import org.apache.solr.common.util.ExecutorUtil;
import org.apache.solr.common.util.IOUtils;
import org.apache.solr.common.util.Utils;
import org.apache.solr.core.SolrResourceLoader;
import org.apache.solr.util.DefaultSolrThreadFactory;
import org.apache.zookeeper.Op;
import org.slf4j.Logger;
import org.slf4j.LoggerFactory;

import static org.apache.solr.cloud.autoscaling.ExecutePlanAction.waitForTaskToFinish;
import static org.apache.solr.common.params.AutoScalingParams.ACTION_THROTTLE_PERIOD_SECONDS;
import static org.apache.solr.common.params.AutoScalingParams.TRIGGER_COOLDOWN_PERIOD_SECONDS;
import static org.apache.solr.common.params.AutoScalingParams.TRIGGER_CORE_POOL_SIZE;
import static org.apache.solr.common.params.AutoScalingParams.TRIGGER_SCHEDULE_DELAY_SECONDS;

/**
 * Responsible for scheduling active triggers, starting and stopping them and
 * performing actions when they fire
 */
public class ScheduledTriggers implements Closeable {
  private static final Logger log = LoggerFactory.getLogger(MethodHandles.lookup().lookupClass());
<<<<<<< HEAD
  public static final int DEFAULT_SCHEDULED_TRIGGER_DELAY_MS = 1000;
  public static final int DEFAULT_MIN_MS_BETWEEN_ACTIONS = 5000;
  public static final int DEFAULT_COOLDOWN_PERIOD_MS = 5000;
=======
  static final int DEFAULT_SCHEDULED_TRIGGER_DELAY_SECONDS = 1;
  static final int DEFAULT_ACTION_THROTTLE_PERIOD_SECONDS = 5;
  static final int DEFAULT_COOLDOWN_PERIOD_SECONDS = 5;
  static final int DEFAULT_TRIGGER_CORE_POOL_SIZE = 4;

  static final Map<String, Object> DEFAULT_PROPERTIES = new HashMap<>();

  static {
    DEFAULT_PROPERTIES.put(TRIGGER_SCHEDULE_DELAY_SECONDS, DEFAULT_SCHEDULED_TRIGGER_DELAY_SECONDS);
    DEFAULT_PROPERTIES.put(TRIGGER_COOLDOWN_PERIOD_SECONDS, DEFAULT_COOLDOWN_PERIOD_SECONDS);
    DEFAULT_PROPERTIES.put(TRIGGER_CORE_POOL_SIZE, DEFAULT_TRIGGER_CORE_POOL_SIZE);
    DEFAULT_PROPERTIES.put(ACTION_THROTTLE_PERIOD_SECONDS, DEFAULT_ACTION_THROTTLE_PERIOD_SECONDS);
  }
>>>>>>> 81271141

  private final Map<String, ScheduledTrigger> scheduledTriggers = new ConcurrentHashMap<>();

  /**
   * Thread pool for scheduling the triggers
   */
  private final ScheduledThreadPoolExecutor scheduledThreadPoolExecutor;

  /**
   * Single threaded executor to run the actions upon a trigger event. We rely on this being a single
   * threaded executor to ensure that trigger fires do not step on each other as well as to ensure
   * that we do not run scheduled trigger threads while an action has been submitted to this executor
   */
  private final ExecutorService actionExecutor;

  private boolean isClosed = false;

  private final AtomicBoolean hasPendingActions = new AtomicBoolean(false);

  private final AtomicLong cooldownStart = new AtomicLong();

  private final AtomicLong cooldownPeriod = new AtomicLong(TimeUnit.SECONDS.toNanos(DEFAULT_COOLDOWN_PERIOD_SECONDS));

  private final AtomicInteger triggerDelay = new AtomicInteger(DEFAULT_SCHEDULED_TRIGGER_DELAY_SECONDS);

  private final AtomicReference<ActionThrottle> actionThrottle;

  private final SolrCloudManager cloudManager;

  private final DistribStateManager stateManager;

  private final SolrResourceLoader loader;

  private final Stats queueStats;

  private final TriggerListeners listeners;

  private AutoScalingConfig autoScalingConfig;

<<<<<<< HEAD
  public ScheduledTriggers(SolrResourceLoader loader, SolrCloudManager cloudManager) {
    // todo make the core pool size configurable
    // it is important to use more than one because a time taking trigger can starve other scheduled triggers
    // ideally we should have as many core threads as the number of triggers but firstly, we don't know beforehand
    // how many triggers we have and secondly, that many threads will always be instantiated and kept around idle
    // so it is wasteful as well. Hopefully 4 is a good compromise.
    scheduledThreadPoolExecutor = (ScheduledThreadPoolExecutor) Executors.newScheduledThreadPool(4,
=======
  public ScheduledTriggers(SolrResourceLoader loader, SolrCloudManager dataProvider) {
    scheduledThreadPoolExecutor = (ScheduledThreadPoolExecutor) Executors.newScheduledThreadPool(DEFAULT_TRIGGER_CORE_POOL_SIZE,
>>>>>>> 81271141
        new DefaultSolrThreadFactory("ScheduledTrigger"));
    scheduledThreadPoolExecutor.setRemoveOnCancelPolicy(true);
    scheduledThreadPoolExecutor.setExecuteExistingDelayedTasksAfterShutdownPolicy(false);
    actionExecutor = ExecutorUtil.newMDCAwareSingleThreadExecutor(new DefaultSolrThreadFactory("AutoscalingActionExecutor"));
<<<<<<< HEAD
    // todo make the wait time configurable
    actionThrottle = new ActionThrottle("action", DEFAULT_MIN_MS_BETWEEN_ACTIONS, cloudManager.getTimeSource());
    this.cloudManager = cloudManager;
    this.stateManager = cloudManager.getDistribStateManager();
=======
    actionThrottle = new AtomicReference<>(new ActionThrottle("action", TimeUnit.SECONDS.toMillis(DEFAULT_ACTION_THROTTLE_PERIOD_SECONDS)));
    this.dataProvider = dataProvider;
    this.stateManager = dataProvider.getDistribStateManager();
>>>>>>> 81271141
    this.loader = loader;
    queueStats = new Stats();
    listeners = new TriggerListeners();
    // initialize cooldown timer
<<<<<<< HEAD
    // todo: make the cooldownPeriod configurable
    cooldownStart.set(cloudManager.getTimeSource().getTime() - cooldownPeriod.get());
=======
    cooldownStart.set(System.nanoTime() - cooldownPeriod.get());
>>>>>>> 81271141
  }

  /**
   * Set the current autoscaling config. This is invoked by {@link OverseerTriggerThread} when autoscaling.json is updated,
   * and it re-initializes trigger listeners and other properties used by the framework
   * @param autoScalingConfig current autoscaling.json
   */
  public void setAutoScalingConfig(AutoScalingConfig autoScalingConfig) {
    Map<String, Object> currentProps = new HashMap<>(DEFAULT_PROPERTIES);
    if (this.autoScalingConfig != null) {
      currentProps.putAll(this.autoScalingConfig.getProperties());
    }
    for (Map.Entry<String, Object> entry : currentProps.entrySet()) {
      Map<String, Object> newProps = autoScalingConfig.getProperties();
      String key = entry.getKey();
      if (newProps.containsKey(key) && !entry.getValue().equals(newProps.get(key))) {
        log.debug("Changing value of autoscaling property: {} from: {} to: {}", key, entry.getValue(), newProps.get(key));
        switch (key) {
          case TRIGGER_SCHEDULE_DELAY_SECONDS:
            triggerDelay.set(((Number) newProps.get(key)).intValue());
            synchronized (this) {
              scheduledTriggers.forEach((s, scheduledTrigger) -> {
                if (scheduledTrigger.scheduledFuture.cancel(false)) {
                  scheduledTrigger.scheduledFuture = scheduledThreadPoolExecutor.scheduleWithFixedDelay(
                      scheduledTrigger, 0, triggerDelay.get(), TimeUnit.SECONDS);
                } else  {
                  log.debug("Failed to cancel scheduled task: {}", s);
                }
              });
            }
            break;
          case TRIGGER_COOLDOWN_PERIOD_SECONDS:
            cooldownPeriod.set(TimeUnit.SECONDS.toNanos(((Number) newProps.get(key)).longValue()));
            break;
          case TRIGGER_CORE_POOL_SIZE:
            this.scheduledThreadPoolExecutor.setCorePoolSize(((Number) newProps.get(key)).intValue());
            break;
          case ACTION_THROTTLE_PERIOD_SECONDS:
            long minMsBetweenActions = TimeUnit.SECONDS.toMillis(((Number) newProps.get(key)).longValue());
            ActionThrottle oldThrottle = this.actionThrottle.get();
            ActionThrottle newThrottle = null;
            if (oldThrottle.getLastActionStartedAt() != null) {
              newThrottle = new ActionThrottle("action",
                  minMsBetweenActions,
                  oldThrottle.getLastActionStartedAt());
            } else  {
              newThrottle = new ActionThrottle("action", minMsBetweenActions);
            }
            this.actionThrottle.set(newThrottle);
            break;
        }
      }
    }
    this.autoScalingConfig = autoScalingConfig;
    listeners.setAutoScalingConfig(autoScalingConfig);
  }

  /**
   * Adds a new trigger or replaces an existing one. The replaced trigger, if any, is closed
   * <b>before</b> the new trigger is run. If a trigger is replaced with itself then this
   * operation becomes a no-op.
   *
   * @param newTrigger the trigger to be managed
   * @throws AlreadyClosedException if this class has already been closed
   */
  public synchronized void add(AutoScaling.Trigger newTrigger) {
    if (isClosed) {
      throw new AlreadyClosedException("ScheduledTriggers has been closed and cannot be used anymore");
    }
    ScheduledTrigger st;
    try {
      st = new ScheduledTrigger(newTrigger, cloudManager, queueStats);
    } catch (Exception e) {
      if (isClosed) {
        throw new AlreadyClosedException("ScheduledTriggers has been closed and cannot be used anymore");
      }
      if (cloudManager.isClosed()) {
        log.error("Failed to add trigger " + newTrigger.getName() + " - closing or disconnected from data provider", e);
      } else {
        log.error("Failed to add trigger " + newTrigger.getName(), e);
      }
      return;
    }
    ScheduledTrigger scheduledTrigger = st;

    ScheduledTrigger old = scheduledTriggers.putIfAbsent(newTrigger.getName(), scheduledTrigger);
    if (old != null) {
      if (old.trigger.equals(newTrigger)) {
        // the trigger wasn't actually modified so we do nothing
        return;
      }
      IOUtils.closeQuietly(old);
      newTrigger.restoreState(old.trigger);
      scheduledTrigger.setReplay(false);
      scheduledTriggers.replace(newTrigger.getName(), scheduledTrigger);
    }
    newTrigger.setProcessor(event -> {
      if (cloudManager.isClosed()) {
        String msg = String.format(Locale.ROOT, "Ignoring autoscaling event %s because Solr has been shutdown.", event.toString());
        log.warn(msg);
        listeners.fireListeners(event.getSource(), event, TriggerEventProcessorStage.ABORTED, msg);
        return false;
      }
      ScheduledTrigger scheduledSource = scheduledTriggers.get(event.getSource());
      if (scheduledSource == null) {
        String msg = String.format(Locale.ROOT, "Ignoring autoscaling event %s because the source trigger: %s doesn't exist.", event.toString(), event.getSource());
        listeners.fireListeners(event.getSource(), event, TriggerEventProcessorStage.FAILED, msg);
        log.warn(msg);
        return false;
      }
      boolean replaying = event.getProperty(TriggerEvent.REPLAYING) != null ? (Boolean)event.getProperty(TriggerEvent.REPLAYING) : false;
      AutoScaling.Trigger source = scheduledSource.trigger;
      if (scheduledSource.isClosed || source.isClosed()) {
        String msg = String.format(Locale.ROOT, "Ignoring autoscaling event %s because the source trigger: %s has already been closed", event.toString(), source);
        listeners.fireListeners(event.getSource(), event, TriggerEventProcessorStage.ABORTED, msg);
        log.warn(msg);
        // we do not want to lose this event just because the trigger was closed, perhaps a replacement will need it
        return false;
      }
      // reject events during cooldown period
      if (cooldownStart.get() + cooldownPeriod.get() > cloudManager.getTimeSource().getTime()) {
        log.debug("-------- Cooldown period - rejecting event: " + event);
        event.getProperties().put(TriggerEvent.COOLDOWN, true);
        listeners.fireListeners(event.getSource(), event, TriggerEventProcessorStage.IGNORED, "In cooldown period.");
        return false;
      } else {
        log.debug("++++++++ Cooldown inactive - processing event: " + event);
      }
      if (hasPendingActions.compareAndSet(false, true)) {
        final boolean enqueued;
        if (replaying) {
          enqueued = false;
        } else {
          enqueued = scheduledTrigger.enqueue(event);
        }
        // fire STARTED event listeners after enqueuing the event is successful
        listeners.fireListeners(event.getSource(), event, TriggerEventProcessorStage.STARTED);
        List<TriggerAction> actions = source.getActions();
        if (actions != null) {
          if (actionExecutor.isShutdown()) {
            String msg = String.format(Locale.ROOT, "Ignoring autoscaling event %s because the executor has already been closed", event.toString(), source);
            listeners.fireListeners(event.getSource(), event, TriggerEventProcessorStage.ABORTED, msg);
            log.warn(msg);
            // we do not want to lose this event just because the trigger was closed, perhaps a replacement will need it
            return false;
          }
          actionExecutor.submit(() -> {
            assert hasPendingActions.get();
            long eventProcessingStart = cloudManager.getTimeSource().getTime();
            log.debug("-- processing actions for " + event);
            try {
              // let the action executor thread wait instead of the trigger thread so we use the throttle here
              ActionThrottle actionThrottle = this.actionThrottle.get();
              actionThrottle.minimumWaitBetweenActions();
              actionThrottle.markAttemptingAction();

              // in future, we could wait for pending tasks in a different thread and re-enqueue
              // this event so that we continue processing other events and not block this action executor
              waitForPendingTasks(newTrigger, actions);

              ActionContext actionContext = new ActionContext(cloudManager, newTrigger, new HashMap<>());
              for (TriggerAction action : actions) {
                List<String> beforeActions = (List<String>) actionContext.getProperties().computeIfAbsent(TriggerEventProcessorStage.BEFORE_ACTION.toString(), k -> new ArrayList<String>());
                beforeActions.add(action.getName());
                listeners.fireListeners(event.getSource(), event, TriggerEventProcessorStage.BEFORE_ACTION, action.getName(), actionContext);
                try {
                  action.process(event, actionContext);
                } catch (Exception e) {
                  listeners.fireListeners(event.getSource(), event, TriggerEventProcessorStage.FAILED, action.getName(), actionContext, e, null);
                  throw new Exception("Error executing action: " + action.getName() + " for trigger event: " + event, e);
                }
                List<String> afterActions = (List<String>) actionContext.getProperties().computeIfAbsent(TriggerEventProcessorStage.AFTER_ACTION.toString(), k -> new ArrayList<String>());
                afterActions.add(action.getName());
                listeners.fireListeners(event.getSource(), event, TriggerEventProcessorStage.AFTER_ACTION, action.getName(), actionContext);
              }
              if (enqueued) {
                TriggerEvent ev = scheduledTrigger.dequeue();
                assert ev.getId().equals(event.getId());
              }
              listeners.fireListeners(event.getSource(), event, TriggerEventProcessorStage.SUCCEEDED);
            } catch (Exception e) {
              log.warn("Exception executing actions", e);
            } finally {
              cooldownStart.set(cloudManager.getTimeSource().getTime());
              hasPendingActions.set(false);
            }
            log.debug("-- processing took {} ms for event id={}",
                TimeUnit.MILLISECONDS.convert(cloudManager.getTimeSource().getTime() - eventProcessingStart, TimeUnit.NANOSECONDS), event.id);
          });
        } else {
          if (enqueued) {
            TriggerEvent ev = scheduledTrigger.dequeue();
            if (!ev.getId().equals(event.getId())) {
              throw new RuntimeException("Wrong event dequeued, queue of " + scheduledTrigger.trigger.getName()
              + " is broken! Expected event=" + event + " but got " + ev);
            }
          }
          listeners.fireListeners(event.getSource(), event, TriggerEventProcessorStage.SUCCEEDED);
          hasPendingActions.set(false);
        }
        return true;
      } else {
        // there is an action in the queue and we don't want to enqueue another until it is complete
        listeners.fireListeners(event.getSource(), event, TriggerEventProcessorStage.IGNORED, "Already processing another event.");
        return false;
      }
    });
    newTrigger.init(); // mark as ready for scheduling
<<<<<<< HEAD
    scheduledTrigger.scheduledFuture = scheduledThreadPoolExecutor.scheduleWithFixedDelay(scheduledTrigger, 0,
        cloudManager.getTimeSource().convertDelay(TimeUnit.MILLISECONDS, DEFAULT_SCHEDULED_TRIGGER_DELAY_MS, TimeUnit.MILLISECONDS),
        TimeUnit.MILLISECONDS);
=======
    scheduledTrigger.scheduledFuture = scheduledThreadPoolExecutor.scheduleWithFixedDelay(scheduledTrigger, 0, triggerDelay.get(), TimeUnit.SECONDS);
>>>>>>> 81271141
  }

  private void waitForPendingTasks(AutoScaling.Trigger newTrigger, List<TriggerAction> actions) throws AlreadyClosedException {
    DistribStateManager stateManager = cloudManager.getDistribStateManager();
    try {

      for (TriggerAction action : actions) {
        if (action instanceof ExecutePlanAction) {
          String parentPath = ZkStateReader.SOLR_AUTOSCALING_TRIGGER_STATE_PATH + "/" + newTrigger.getName() + "/" + action.getName();
          if (!stateManager.hasData(parentPath))  {
            break;
          }
          List<String> children = stateManager.listData(parentPath);
          if (children != null) {
            for (String child : children) {
              String path = parentPath + '/' + child;
              VersionedData data = stateManager.getData(path, null);
              if (data != null) {
                Map map = (Map) Utils.fromJSON(data.getData());
                String requestid = (String) map.get("requestid");
                try {
                  log.debug("Found pending task with requestid={}", requestid);
                  RequestStatusResponse statusResponse = waitForTaskToFinish(cloudManager, requestid,
                      cloudManager.getTimeSource().convertDelay(TimeUnit.MILLISECONDS, ExecutePlanAction.DEFAULT_TASK_TIMEOUT_MS, TimeUnit.MILLISECONDS),
                      TimeUnit.MILLISECONDS);
                  if (statusResponse != null) {
                    RequestStatusState state = statusResponse.getRequestStatus();
                    if (state == RequestStatusState.COMPLETED || state == RequestStatusState.FAILED || state == RequestStatusState.NOT_FOUND) {
                      stateManager.removeData(path, -1);
                    }
                  }
                } catch (Exception e) {
                  if (cloudManager.isClosed())  {
                    throw e; // propagate the abort to the caller
                  }
                  Throwable rootCause = ExceptionUtils.getRootCause(e);
                  if (rootCause instanceof IllegalStateException && rootCause.getMessage().contains("Connection pool shut down")) {
                    throw e;
                  }
                  if (rootCause instanceof TimeoutException && rootCause.getMessage().contains("Could not connect to ZooKeeper")) {
                    throw e;
                  }
                  log.error("Unexpected exception while waiting for pending task with requestid: " + requestid + " to finish", e);
                }
              }
            }
          }
        }
      }
    } catch (InterruptedException e) {
      Thread.currentThread().interrupt();
      throw new SolrException(SolrException.ErrorCode.SERVER_ERROR, "Thread interrupted", e);
    } catch (Exception e) {
      if (cloudManager.isClosed())  {
        throw new AlreadyClosedException("The Solr instance has been shutdown");
      }
      // we catch but don't rethrow because a failure to wait for pending tasks
      // should not keep the actions from executing
      log.error("Unexpected exception while waiting for pending tasks to finish", e);
    }
  }

  /**
   * Removes and stops the trigger with the given name. Also cleans up any leftover
   * state / events in ZK.
   *
   * @param triggerName the name of the trigger to be removed
   */
  public synchronized void remove(String triggerName) {
    ScheduledTrigger removed = scheduledTriggers.remove(triggerName);
    IOUtils.closeQuietly(removed);
    removeTriggerZKData(triggerName);
  }

  private void removeTriggerZKData(String triggerName) {
    String statePath = ZkStateReader.SOLR_AUTOSCALING_TRIGGER_STATE_PATH + "/" + triggerName;
    String eventsPath = ZkStateReader.SOLR_AUTOSCALING_EVENTS_PATH + "/" + triggerName;
    try {
      if (stateManager.hasData(statePath)) {
        stateManager.removeData(statePath, -1);
      }
    } catch (NoSuchElementException e) {
      // already removed by someone else
    } catch (Exception e) {
      log.warn("Failed to remove state for removed trigger " + statePath, e);
    }
    try {
      if (stateManager.hasData(eventsPath)) {
        List<String> events = stateManager.listData(eventsPath);
        List<Op> ops = new ArrayList<>(events.size() + 1);
        events.forEach(ev -> {
          ops.add(Op.delete(eventsPath + "/" + ev, -1));
        });
        ops.add(Op.delete(eventsPath, -1));
        stateManager.multi(ops);
      }
    } catch (NoSuchElementException e) {
      // already removed by someone else
    } catch (Exception e) {
      log.warn("Failed to remove events for removed trigger " + eventsPath, e);
    }
  }

  /**
   * @return an unmodifiable set of names of all triggers being managed by this class
   */
  public synchronized Set<String> getScheduledTriggerNames() {
    return Collections.unmodifiableSet(new HashSet<>(scheduledTriggers.keySet())); // shallow copy
  }

  @Override
  public void close() throws IOException {
    synchronized (this) {
      // mark that we are closed
      isClosed = true;
      for (ScheduledTrigger scheduledTrigger : scheduledTriggers.values()) {
        IOUtils.closeQuietly(scheduledTrigger);
      }
      scheduledTriggers.clear();
    }
    // shutdown and interrupt all running tasks because there's no longer any
    // guarantee about cluster state
    scheduledThreadPoolExecutor.shutdownNow();
    actionExecutor.shutdownNow();
    listeners.close();
  }

  private class ScheduledTrigger implements Runnable, Closeable {
    AutoScaling.Trigger trigger;
    ScheduledFuture<?> scheduledFuture;
    TriggerEventQueue queue;
    boolean replay;
    volatile boolean isClosed;

    ScheduledTrigger(AutoScaling.Trigger trigger, SolrCloudManager cloudManager, Stats stats) throws IOException {
      this.trigger = trigger;
      this.queue = new TriggerEventQueue(cloudManager, trigger.getName(), stats);
      this.replay = true;
      this.isClosed = false;
    }

    public void setReplay(boolean replay) {
      this.replay = replay;
    }

    public boolean enqueue(TriggerEvent event) {
      if (isClosed) {
        throw new AlreadyClosedException("ScheduledTrigger " + trigger.getName() + " has been closed.");
      }
      return queue.offerEvent(event);
    }

    public TriggerEvent dequeue() {
      if (isClosed) {
        throw new AlreadyClosedException("ScheduledTrigger " + trigger.getName() + " has been closed.");
      }
      TriggerEvent event = queue.pollEvent();
      return event;
    }

    @Override
    public void run() {
      if (isClosed) {
        throw new AlreadyClosedException("ScheduledTrigger " + trigger.getName() + " has been closed.");
      }
      // fire a trigger only if an action is not pending
      // note this is not fool proof e.g. it does not prevent an action being executed while a trigger
      // is still executing. There is additional protection against that scenario in the event listener.
      if (!hasPendingActions.get())  {
        // this synchronization is usually never under contention
        // but the only reason to have it here is to ensure that when the set-properties API is used
        // to change the schedule delay, we can safely cancel the old scheduled task
        // and create another one with the new delay without worrying about concurrent
        // execution of the same trigger instance
        synchronized (ScheduledTrigger.this) {
          // replay accumulated events on first run, if any
          if (replay) {
            TriggerEvent event;
            // peek first without removing - we may crash before calling the listener
            while ((event = queue.peekEvent()) != null) {
              // override REPLAYING=true
              event.getProperties().put(TriggerEvent.REPLAYING, true);
              if (! trigger.getProcessor().process(event)) {
                log.error("Failed to re-play event, discarding: " + event);
              }
              queue.pollEvent(); // always remove it from queue
            }
            // now restore saved state to possibly generate new events from old state on the first run
            try {
              trigger.restoreState();
            } catch (Exception e) {
              // log but don't throw - see below
              log.error("Error restoring trigger state " + trigger.getName(), e);
            }
            replay = false;
          }
          try {
            trigger.run();
          } catch (Exception e) {
            // log but do not propagate exception because an exception thrown from a scheduled operation
            // will suppress future executions
            log.error("Unexpected exception from trigger: " + trigger.getName(), e);
          } finally {
            // checkpoint after each run
            trigger.saveState();
          }
        }
      }
    }

    @Override
    public void close() throws IOException {
      isClosed = true;
      if (scheduledFuture != null) {
        scheduledFuture.cancel(true);
      }
      IOUtils.closeQuietly(trigger);
    }
  }

  private class TriggerListeners {
    Map<String, Map<TriggerEventProcessorStage, List<TriggerListener>>> listenersPerStage = new HashMap<>();
    Map<String, TriggerListener> listenersPerName = new HashMap<>();
    ReentrantLock updateLock = new ReentrantLock();

    void setAutoScalingConfig(AutoScalingConfig autoScalingConfig) {
      updateLock.lock();
      // we will recreate this from scratch
      listenersPerStage.clear();
      try {
        Set<String> triggerNames = autoScalingConfig.getTriggerConfigs().keySet();
        Map<String, AutoScalingConfig.TriggerListenerConfig> configs = autoScalingConfig.getTriggerListenerConfigs();
        Set<String> listenerNames = configs.entrySet().stream().map(entry -> entry.getValue().name).collect(Collectors.toSet());
        // close those for non-existent triggers and nonexistent listener configs
        for (Iterator<Map.Entry<String, TriggerListener>> it = listenersPerName.entrySet().iterator(); it.hasNext(); ) {
          Map.Entry<String, TriggerListener> entry = it.next();
          String name = entry.getKey();
          TriggerListener listener = entry.getValue();
          if (!triggerNames.contains(listener.getConfig().trigger) || !listenerNames.contains(name)) {
            try {
              listener.close();
            } catch (Exception e) {
              log.warn("Exception closing old listener " + listener.getConfig(), e);
            }
            it.remove();
          }
        }
        for (Map.Entry<String, AutoScalingConfig.TriggerListenerConfig> entry : configs.entrySet()) {
          AutoScalingConfig.TriggerListenerConfig config = entry.getValue();
          if (!triggerNames.contains(config.trigger)) {
            log.debug("-- skipping listener for non-existent trigger: {}", config);
            continue;
          }
          // find previous instance and reuse if possible
          TriggerListener oldListener = listenersPerName.get(config.name);
          TriggerListener listener = null;
          if (oldListener != null) {
            if (!oldListener.getConfig().equals(config)) { // changed config
              try {
                oldListener.close();
              } catch (Exception e) {
                log.warn("Exception closing old listener " + oldListener.getConfig(), e);
              }
            } else {
              listener = oldListener; // reuse
            }
          }
          if (listener == null) { // create new instance
            String clazz = config.listenerClass;
            try {
              listener = loader.newInstance(clazz, TriggerListener.class);
            } catch (Exception e) {
              log.warn("Invalid TriggerListener class name '" + clazz + "', skipping...", e);
            }
            if (listener != null) {
              try {
                listener.init(cloudManager, config);
                listenersPerName.put(config.name, listener);
              } catch (Exception e) {
                log.warn("Error initializing TriggerListener " + config, e);
                IOUtils.closeQuietly(listener);
                listener = null;
              }
            }
          }
          if (listener == null) {
            continue;
          }
          // add per stage
          for (TriggerEventProcessorStage stage : config.stages) {
            addPerStage(config.trigger, stage, listener);
          }
          // add also for beforeAction / afterAction TriggerStage
          if (!config.beforeActions.isEmpty()) {
            addPerStage(config.trigger, TriggerEventProcessorStage.BEFORE_ACTION, listener);
          }
          if (!config.afterActions.isEmpty()) {
            addPerStage(config.trigger, TriggerEventProcessorStage.AFTER_ACTION, listener);
          }
        }
      } finally {
        updateLock.unlock();
      }
    }

    private void addPerStage(String triggerName, TriggerEventProcessorStage stage, TriggerListener listener) {
      Map<TriggerEventProcessorStage, List<TriggerListener>> perStage =
          listenersPerStage.computeIfAbsent(triggerName, k -> new HashMap<>());
      List<TriggerListener> lst = perStage.computeIfAbsent(stage, k -> new ArrayList<>(3));
      lst.add(listener);
    }

    void reset() {
      updateLock.lock();
      try {
        listenersPerStage.clear();
        for (TriggerListener listener : listenersPerName.values()) {
          IOUtils.closeQuietly(listener);
        }
        listenersPerName.clear();
      } finally {
        updateLock.unlock();
      }
    }

    void close() {
      reset();
    }

    List<TriggerListener> getTriggerListeners(String trigger, TriggerEventProcessorStage stage) {
      Map<TriggerEventProcessorStage, List<TriggerListener>> perStage = listenersPerStage.get(trigger);
      if (perStage == null) {
        return Collections.emptyList();
      }
      List<TriggerListener> lst = perStage.get(stage);
      if (lst == null) {
        return Collections.emptyList();
      } else {
        return Collections.unmodifiableList(lst);
      }
    }

    void fireListeners(String trigger, TriggerEvent event, TriggerEventProcessorStage stage) {
      fireListeners(trigger, event, stage, null, null, null, null);
    }

    void fireListeners(String trigger, TriggerEvent event, TriggerEventProcessorStage stage, String message) {
      fireListeners(trigger, event, stage, null, null, null, message);
    }

    void fireListeners(String trigger, TriggerEvent event, TriggerEventProcessorStage stage, String actionName,
                       ActionContext context) {
      fireListeners(trigger, event, stage, actionName, context, null, null);
    }

    void fireListeners(String trigger, TriggerEvent event, TriggerEventProcessorStage stage, String actionName,
                       ActionContext context, Throwable error, String message) {
      updateLock.lock();
      try {
        for (TriggerListener listener : getTriggerListeners(trigger, stage)) {
          if (actionName != null) {
            AutoScalingConfig.TriggerListenerConfig config = listener.getConfig();
            if (stage == TriggerEventProcessorStage.BEFORE_ACTION) {
              if (!config.beforeActions.contains(actionName)) {
                continue;
              }
            } else if (stage == TriggerEventProcessorStage.AFTER_ACTION) {
              if (!config.afterActions.contains(actionName)) {
                continue;
              }
            }
          }
          try {
            listener.onEvent(event, stage, actionName, context, error, message);
          } catch (Exception e) {
            log.warn("Exception running listener " + listener.getConfig(), e);
          }
        }
      } finally {
        updateLock.unlock();
      }
    }
  }
}<|MERGE_RESOLUTION|>--- conflicted
+++ resolved
@@ -78,25 +78,20 @@
  */
 public class ScheduledTriggers implements Closeable {
   private static final Logger log = LoggerFactory.getLogger(MethodHandles.lookup().lookupClass());
-<<<<<<< HEAD
+
   public static final int DEFAULT_SCHEDULED_TRIGGER_DELAY_MS = 1000;
-  public static final int DEFAULT_MIN_MS_BETWEEN_ACTIONS = 5000;
+  public static final int DEFAULT_MIN_BETWEEN_ACTIONS_MS = 5000;
   public static final int DEFAULT_COOLDOWN_PERIOD_MS = 5000;
-=======
-  static final int DEFAULT_SCHEDULED_TRIGGER_DELAY_SECONDS = 1;
-  static final int DEFAULT_ACTION_THROTTLE_PERIOD_SECONDS = 5;
-  static final int DEFAULT_COOLDOWN_PERIOD_SECONDS = 5;
   static final int DEFAULT_TRIGGER_CORE_POOL_SIZE = 4;
 
   static final Map<String, Object> DEFAULT_PROPERTIES = new HashMap<>();
 
   static {
-    DEFAULT_PROPERTIES.put(TRIGGER_SCHEDULE_DELAY_SECONDS, DEFAULT_SCHEDULED_TRIGGER_DELAY_SECONDS);
-    DEFAULT_PROPERTIES.put(TRIGGER_COOLDOWN_PERIOD_SECONDS, DEFAULT_COOLDOWN_PERIOD_SECONDS);
+    DEFAULT_PROPERTIES.put(TRIGGER_SCHEDULE_DELAY_SECONDS, DEFAULT_SCHEDULED_TRIGGER_DELAY_MS);
+    DEFAULT_PROPERTIES.put(TRIGGER_COOLDOWN_PERIOD_SECONDS, DEFAULT_COOLDOWN_PERIOD_MS);
     DEFAULT_PROPERTIES.put(TRIGGER_CORE_POOL_SIZE, DEFAULT_TRIGGER_CORE_POOL_SIZE);
-    DEFAULT_PROPERTIES.put(ACTION_THROTTLE_PERIOD_SECONDS, DEFAULT_ACTION_THROTTLE_PERIOD_SECONDS);
-  }
->>>>>>> 81271141
+    DEFAULT_PROPERTIES.put(ACTION_THROTTLE_PERIOD_SECONDS, DEFAULT_MIN_BETWEEN_ACTIONS_MS);
+  }
 
   private final Map<String, ScheduledTrigger> scheduledTriggers = new ConcurrentHashMap<>();
 
@@ -118,9 +113,9 @@
 
   private final AtomicLong cooldownStart = new AtomicLong();
 
-  private final AtomicLong cooldownPeriod = new AtomicLong(TimeUnit.SECONDS.toNanos(DEFAULT_COOLDOWN_PERIOD_SECONDS));
-
-  private final AtomicInteger triggerDelay = new AtomicInteger(DEFAULT_SCHEDULED_TRIGGER_DELAY_SECONDS);
+  private final AtomicLong cooldownPeriod = new AtomicLong(TimeUnit.MILLISECONDS.toNanos(DEFAULT_COOLDOWN_PERIOD_MS));
+
+  private final AtomicInteger triggerDelay = new AtomicInteger(DEFAULT_SCHEDULED_TRIGGER_DELAY_MS);
 
   private final AtomicReference<ActionThrottle> actionThrottle;
 
@@ -136,42 +131,21 @@
 
   private AutoScalingConfig autoScalingConfig;
 
-<<<<<<< HEAD
   public ScheduledTriggers(SolrResourceLoader loader, SolrCloudManager cloudManager) {
-    // todo make the core pool size configurable
-    // it is important to use more than one because a time taking trigger can starve other scheduled triggers
-    // ideally we should have as many core threads as the number of triggers but firstly, we don't know beforehand
-    // how many triggers we have and secondly, that many threads will always be instantiated and kept around idle
-    // so it is wasteful as well. Hopefully 4 is a good compromise.
-    scheduledThreadPoolExecutor = (ScheduledThreadPoolExecutor) Executors.newScheduledThreadPool(4,
-=======
-  public ScheduledTriggers(SolrResourceLoader loader, SolrCloudManager dataProvider) {
     scheduledThreadPoolExecutor = (ScheduledThreadPoolExecutor) Executors.newScheduledThreadPool(DEFAULT_TRIGGER_CORE_POOL_SIZE,
->>>>>>> 81271141
         new DefaultSolrThreadFactory("ScheduledTrigger"));
     scheduledThreadPoolExecutor.setRemoveOnCancelPolicy(true);
     scheduledThreadPoolExecutor.setExecuteExistingDelayedTasksAfterShutdownPolicy(false);
     actionExecutor = ExecutorUtil.newMDCAwareSingleThreadExecutor(new DefaultSolrThreadFactory("AutoscalingActionExecutor"));
-<<<<<<< HEAD
-    // todo make the wait time configurable
-    actionThrottle = new ActionThrottle("action", DEFAULT_MIN_MS_BETWEEN_ACTIONS, cloudManager.getTimeSource());
+    actionThrottle = new AtomicReference<>(new ActionThrottle("action", DEFAULT_MIN_BETWEEN_ACTIONS_MS));
     this.cloudManager = cloudManager;
     this.stateManager = cloudManager.getDistribStateManager();
-=======
-    actionThrottle = new AtomicReference<>(new ActionThrottle("action", TimeUnit.SECONDS.toMillis(DEFAULT_ACTION_THROTTLE_PERIOD_SECONDS)));
-    this.dataProvider = dataProvider;
-    this.stateManager = dataProvider.getDistribStateManager();
->>>>>>> 81271141
     this.loader = loader;
     queueStats = new Stats();
     listeners = new TriggerListeners();
     // initialize cooldown timer
-<<<<<<< HEAD
     // todo: make the cooldownPeriod configurable
     cooldownStart.set(cloudManager.getTimeSource().getTime() - cooldownPeriod.get());
-=======
-    cooldownStart.set(System.nanoTime() - cooldownPeriod.get());
->>>>>>> 81271141
   }
 
   /**
@@ -380,13 +354,9 @@
       }
     });
     newTrigger.init(); // mark as ready for scheduling
-<<<<<<< HEAD
     scheduledTrigger.scheduledFuture = scheduledThreadPoolExecutor.scheduleWithFixedDelay(scheduledTrigger, 0,
-        cloudManager.getTimeSource().convertDelay(TimeUnit.MILLISECONDS, DEFAULT_SCHEDULED_TRIGGER_DELAY_MS, TimeUnit.MILLISECONDS),
+        cloudManager.getTimeSource().convertDelay(TimeUnit.MILLISECONDS, triggerDelay.get(), TimeUnit.MILLISECONDS),
         TimeUnit.MILLISECONDS);
-=======
-    scheduledTrigger.scheduledFuture = scheduledThreadPoolExecutor.scheduleWithFixedDelay(scheduledTrigger, 0, triggerDelay.get(), TimeUnit.SECONDS);
->>>>>>> 81271141
   }
 
   private void waitForPendingTasks(AutoScaling.Trigger newTrigger, List<TriggerAction> actions) throws AlreadyClosedException {
