--- conflicted
+++ resolved
@@ -17,34 +17,21 @@
 
 package org.apache.solr.cloud.autoscaling;
 
-import java.io.IOException;
 import java.lang.invoke.MethodHandles;
 import java.util.ArrayList;
 import java.util.Collection;
-import java.util.Collections;
 import java.util.HashMap;
 import java.util.HashSet;
 import java.util.Iterator;
 import java.util.List;
-import java.util.Locale;
 import java.util.Map;
-<<<<<<< HEAD
 import java.util.NoSuchElementException;
-=======
-import java.util.Objects;
->>>>>>> fba51f34
 import java.util.Set;
 import java.util.concurrent.TimeUnit;
-import java.util.concurrent.atomic.AtomicReference;
-
-<<<<<<< HEAD
+
 import org.apache.solr.client.solrj.cloud.autoscaling.SolrCloudDataProvider;
 
-=======
-import org.apache.lucene.util.IOUtils;
->>>>>>> fba51f34
 import org.apache.solr.client.solrj.cloud.autoscaling.TriggerEventType;
-import org.apache.solr.cloud.ZkController;
 import org.apache.solr.common.SolrException;
 import org.apache.solr.common.cloud.ZkStateReader;
 import org.apache.solr.core.SolrResourceLoader;
@@ -58,58 +45,19 @@
 public class NodeAddedTrigger extends TriggerBase {
   private static final Logger log = LoggerFactory.getLogger(MethodHandles.lookup().lookupClass());
 
-<<<<<<< HEAD
-=======
-  private final String name;
-  private final Map<String, Object> properties;
-  private final CoreContainer container;
-  private final ZkController zkController;
-  private final List<TriggerAction> actions;
-  private final AtomicReference<AutoScaling.TriggerEventProcessor> processorRef;
-  private final boolean enabled;
-  private final int waitForSecond;
-  private final TriggerEventType eventType;
->>>>>>> fba51f34
   private final TimeSource timeSource;
 
-  private boolean isClosed = false;
-
   private Set<String> lastLiveNodes;
 
   private Map<String, Long> nodeNameVsTimeAdded = new HashMap<>();
 
   public NodeAddedTrigger(String name, Map<String, Object> properties,
-<<<<<<< HEAD
                           SolrResourceLoader loader,
                           SolrCloudDataProvider dataProvider) {
     super(TriggerEventType.NODEADDED, name, properties, loader, dataProvider);
     this.timeSource = TimeSource.CURRENT_TIME;
     lastLiveNodes = new HashSet<>(dataProvider.getClusterDataProvider().getLiveNodes());
-=======
-                          CoreContainer container, ZkController zkController) {
-    super(zkController.getZkClient());
-    this.name = name;
-    this.properties = properties;
-    this.container = container;
-    this.zkController = zkController;
-    this.timeSource = TimeSource.CURRENT_TIME;
-    this.processorRef = new AtomicReference<>();
-    List<Map<String, String>> o = (List<Map<String, String>>) properties.get("actions");
-    if (o != null && !o.isEmpty()) {
-      actions = new ArrayList<>(3);
-      for (Map<String, String> map : o) {
-        TriggerAction action = container.getResourceLoader().newInstance(map.get("class"), TriggerAction.class);
-        actions.add(action);
-      }
-    } else {
-      actions = Collections.emptyList();
-    }
-    lastLiveNodes = new HashSet<>(zkController.getZkStateReader().getClusterState().getLiveNodes());
->>>>>>> fba51f34
     log.debug("Initial livenodes: {}", lastLiveNodes);
-    this.enabled = Boolean.parseBoolean(String.valueOf(properties.getOrDefault("enabled", "true")));
-    this.waitForSecond = ((Long) properties.getOrDefault("waitFor", -1L)).intValue();
-    this.eventType = TriggerEventType.valueOf(properties.get("event").toString().toUpperCase(Locale.ROOT));
     log.debug("NodeAddedTrigger {} instantiated with properties: {}", name, properties);
   }
 
@@ -124,11 +72,7 @@
     }
     // pick up added nodes for which marker paths were created
     try {
-<<<<<<< HEAD
       List<String> added = stateManager.listData(ZkStateReader.SOLR_AUTOSCALING_NODE_ADDED_PATH);
-=======
-      List<String> added = zkClient.getChildren(ZkStateReader.SOLR_AUTOSCALING_NODE_ADDED_PATH, null, true);
->>>>>>> fba51f34
       added.forEach(n -> {
         // don't add nodes that have since gone away
         if (lastLiveNodes.contains(n)) {
@@ -143,69 +87,6 @@
       log.warn("Exception retrieving nodeLost markers", e);
     }
 
-  }
-
-  @Override
-  public void setProcessor(AutoScaling.TriggerEventProcessor processor) {
-    processorRef.set(processor);
-  }
-
-  @Override
-  public AutoScaling.TriggerEventProcessor getProcessor() {
-    return processorRef.get();
-  }
-
-  @Override
-  public String getName() {
-    return name;
-  }
-
-  @Override
-  public TriggerEventType getEventType() {
-    return eventType;
-  }
-
-  @Override
-  public boolean isEnabled() {
-    return enabled;
-  }
-
-  @Override
-  public int getWaitForSecond() {
-    return waitForSecond;
-  }
-
-  @Override
-  public Map<String, Object> getProperties() {
-    return properties;
-  }
-
-  @Override
-  public List<TriggerAction> getActions() {
-    return actions;
-  }
-
-  @Override
-  public boolean equals(Object obj) {
-    if (obj instanceof NodeAddedTrigger) {
-      NodeAddedTrigger that = (NodeAddedTrigger) obj;
-      return this.name.equals(that.name)
-          && this.properties.equals(that.properties);
-    }
-    return false;
-  }
-
-  @Override
-  public int hashCode() {
-    return Objects.hash(name, properties);
-  }
-
-  @Override
-  public void close() throws IOException {
-    synchronized (this) {
-      isClosed = true;
-      IOUtils.closeWhileHandlingException(actions);
-    }
   }
 
   @Override
@@ -255,12 +136,7 @@
       }
       log.debug("Running NodeAddedTrigger {}", name);
 
-<<<<<<< HEAD
       Set<String> newLiveNodes = new HashSet<>(dataProvider.getClusterDataProvider().getLiveNodes());
-=======
-      ZkStateReader reader = zkController.getZkStateReader();
-      Set<String> newLiveNodes = reader.getClusterState().getLiveNodes();
->>>>>>> fba51f34
       log.debug("Found livenodes: {}", newLiveNodes);
 
       // have any nodes that we were tracking been removed from the cluster?
@@ -317,13 +193,8 @@
   private void removeMarker(String nodeName) {
     String path = ZkStateReader.SOLR_AUTOSCALING_NODE_ADDED_PATH + "/" + nodeName;
     try {
-<<<<<<< HEAD
       if (stateManager.hasData(path)) {
         stateManager.removeData(path, -1);
-=======
-      if (zkClient.exists(path, true)) {
-        zkClient.delete(path, -1, true);
->>>>>>> fba51f34
       }
     } catch (NoSuchElementException e) {
       // ignore
@@ -331,13 +202,6 @@
       log.debug("Exception removing nodeAdded marker " + nodeName, e);
     }
 
-  }
-
-  @Override
-  public boolean isClosed() {
-    synchronized (this) {
-      return isClosed;
-    }
   }
 
   public static class NodeAddedEvent extends TriggerEvent {
