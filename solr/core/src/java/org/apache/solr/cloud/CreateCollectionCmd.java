/*
 * Licensed to the Apache Software Foundation (ASF) under one or more
 * contributor license agreements.  See the NOTICE file distributed with
 * this work for additional information regarding copyright ownership.
 * The ASF licenses this file to You under the Apache License, Version 2.0
 * (the "License"); you may not use this file except in compliance with
 * the License.  You may obtain a copy of the License at
 *
 *     http://www.apache.org/licenses/LICENSE-2.0
 *
 * Unless required by applicable law or agreed to in writing, software
 * distributed under the License is distributed on an "AS IS" BASIS,
 * WITHOUT WARRANTIES OR CONDITIONS OF ANY KIND, either express or implied.
 * See the License for the specific language governing permissions and
 * limitations under the License.
 */

package org.apache.solr.cloud;


import java.io.IOException;
import java.lang.invoke.MethodHandles;
import java.util.ArrayList;
import java.util.Collections;
import java.util.HashMap;
import java.util.HashSet;
import java.util.LinkedHashMap;
import java.util.List;
import java.util.Map;
import java.util.NoSuchElementException;
import java.util.Properties;
import java.util.concurrent.TimeUnit;

import org.apache.solr.client.solrj.cloud.autoscaling.AlreadyExistsException;
import org.apache.solr.client.solrj.cloud.autoscaling.AutoScalingConfig;
import org.apache.solr.client.solrj.cloud.autoscaling.DistribStateManager;
import org.apache.solr.client.solrj.cloud.autoscaling.Policy;
import org.apache.solr.client.solrj.cloud.autoscaling.PolicyHelper;
import org.apache.solr.client.solrj.cloud.autoscaling.SolrCloudManager;
import org.apache.solr.client.solrj.cloud.autoscaling.VersionedData;
import org.apache.solr.cloud.OverseerCollectionMessageHandler.Cmd;
import org.apache.solr.cloud.overseer.ClusterStateMutator;
import org.apache.solr.common.SolrException;
import org.apache.solr.common.SolrException.ErrorCode;
import org.apache.solr.common.cloud.ClusterState;
import org.apache.solr.common.cloud.DocRouter;
import org.apache.solr.common.cloud.ImplicitDocRouter;
import org.apache.solr.common.cloud.Replica;
import org.apache.solr.common.cloud.ReplicaPosition;
import org.apache.solr.common.cloud.ZkConfigManager;
import org.apache.solr.common.cloud.ZkNodeProps;
import org.apache.solr.common.cloud.ZkStateReader;
import org.apache.solr.common.cloud.ZooKeeperException;
import org.apache.solr.common.params.CollectionAdminParams;
import org.apache.solr.common.params.CommonAdminParams;
import org.apache.solr.common.params.CoreAdminParams;
import org.apache.solr.common.params.ModifiableSolrParams;
import org.apache.solr.common.util.NamedList;
import org.apache.solr.common.util.SimpleOrderedMap;
import org.apache.solr.common.util.TimeSource;
import org.apache.solr.common.util.Utils;
import org.apache.solr.handler.admin.ConfigSetsHandlerApi;
import org.apache.solr.handler.component.ShardHandler;
import org.apache.solr.handler.component.ShardRequest;
import org.apache.solr.util.TimeOut;
import org.apache.zookeeper.CreateMode;
import org.apache.zookeeper.KeeperException;
import org.apache.zookeeper.KeeperException.NoNodeException;
import org.slf4j.Logger;
import org.slf4j.LoggerFactory;

import static org.apache.solr.cloud.OverseerCollectionMessageHandler.COLL_CONF;
import static org.apache.solr.cloud.OverseerCollectionMessageHandler.CREATE_NODE_SET;
import static org.apache.solr.cloud.OverseerCollectionMessageHandler.NUM_SLICES;
import static org.apache.solr.cloud.OverseerCollectionMessageHandler.RANDOM;
import static org.apache.solr.common.cloud.ZkStateReader.MAX_SHARDS_PER_NODE;
import static org.apache.solr.common.cloud.ZkStateReader.NRT_REPLICAS;
import static org.apache.solr.common.cloud.ZkStateReader.PULL_REPLICAS;
import static org.apache.solr.common.cloud.ZkStateReader.REPLICATION_FACTOR;
import static org.apache.solr.common.cloud.ZkStateReader.TLOG_REPLICAS;
import static org.apache.solr.common.params.CollectionParams.CollectionAction.ADDREPLICA;
import static org.apache.solr.common.params.CommonAdminParams.ASYNC;
import static org.apache.solr.common.params.CommonAdminParams.WAIT_FOR_FINAL_STATE;
import static org.apache.solr.common.params.CommonParams.NAME;
import static org.apache.solr.common.util.StrUtils.formatString;

public class CreateCollectionCmd implements Cmd {
  private static final Logger log = LoggerFactory.getLogger(MethodHandles.lookup().lookupClass());
  private final OverseerCollectionMessageHandler ocmh;
  private final TimeSource timeSource;
  private final DistribStateManager stateManager;

  public CreateCollectionCmd(OverseerCollectionMessageHandler ocmh) {
    this.ocmh = ocmh;
    this.stateManager = ocmh.cloudManager.getDistribStateManager();
    this.timeSource = ocmh.cloudManager.getTimeSource();
  }

  @Override
  public void call(ClusterState clusterState, ZkNodeProps message, NamedList results) throws Exception {
    final String collectionName = message.getStr(NAME);
    final boolean waitForFinalState = message.getBool(WAIT_FOR_FINAL_STATE, false);
    log.info("Create collection {}", collectionName);
    if (clusterState.hasCollection(collectionName)) {
      throw new SolrException(SolrException.ErrorCode.BAD_REQUEST, "collection already exists: " + collectionName);
    }

    String configName = getConfigName(collectionName, message);
    if (configName == null) {
      throw new SolrException(SolrException.ErrorCode.BAD_REQUEST, "No config set found to associate with the collection.");
    }

    ocmh.validateConfigOrThrowSolrException(configName);
    PolicyHelper.SessionWrapper sessionWrapper = null;

    try {

      final String async = message.getStr(ASYNC);

      List<String> nodeList = new ArrayList<>();
      List<String> shardNames = new ArrayList<>();
<<<<<<< HEAD
      List<ReplicaPosition> replicaPositions = buildReplicaPositions(ocmh.cloudManager, clusterState, message,
          nodeList, shardNames);
=======
      if(ImplicitDocRouter.NAME.equals(router)){
        ClusterStateMutator.getShardNames(shardNames, message.getStr("shards", null));
        numSlices = shardNames.size();
      } else {
        if (numSlices == null ) {
          throw new SolrException(SolrException.ErrorCode.BAD_REQUEST, NUM_SLICES + " is a required param (when using CompositeId router).");
        }
        ClusterStateMutator.getShardNames(numSlices, shardNames);
      }

      int maxShardsPerNode = message.getInt(MAX_SHARDS_PER_NODE, 1);
      if (usePolicyFramework && message.getStr(MAX_SHARDS_PER_NODE) != null && maxShardsPerNode > 0) {
        throw new SolrException(ErrorCode.BAD_REQUEST, "'maxShardsPerNode>0' is not supported when autoScaling policies are used");
      }
      if (maxShardsPerNode == -1 || usePolicyFramework) maxShardsPerNode = Integer.MAX_VALUE;
      if (numNrtReplicas + numTlogReplicas <= 0) {
        throw new SolrException(SolrException.ErrorCode.BAD_REQUEST, NRT_REPLICAS + " + " + TLOG_REPLICAS + " must be greater than 0");
      }

      if (numSlices <= 0) {
        throw new SolrException(SolrException.ErrorCode.BAD_REQUEST, NUM_SLICES + " must be > 0");
      }

      // we need to look at every node and see how many cores it serves
      // add our new cores to existing nodes serving the least number of cores
      // but (for now) require that each core goes on a distinct node.

      final List<String> nodeList = Assign.getLiveOrLiveAndCreateNodeSetList(clusterState.getLiveNodes(), message, RANDOM);
      List<ReplicaPosition> replicaPositions;
      if (nodeList.isEmpty()) {
        log.warn("It is unusual to create a collection ("+collectionName+") without cores.");

        replicaPositions = new ArrayList<>();
      } else {
        int totalNumReplicas = numNrtReplicas + numTlogReplicas + numPullReplicas;
        if (totalNumReplicas > nodeList.size()) {
          log.warn("Specified number of replicas of "
              + totalNumReplicas
              + " on collection "
              + collectionName
              + " is higher than the number of Solr instances currently live or live and part of your " + CREATE_NODE_SET + "("
              + nodeList.size()
              + "). It's unusual to run two replica of the same slice on the same Solr-instance.");
        }

        int maxShardsAllowedToCreate = maxShardsPerNode == Integer.MAX_VALUE ?
            Integer.MAX_VALUE :
            maxShardsPerNode * nodeList.size();
        int requestedShardsToCreate = numSlices * totalNumReplicas;
        if (maxShardsAllowedToCreate < requestedShardsToCreate) {
          throw new SolrException(SolrException.ErrorCode.BAD_REQUEST, "Cannot create collection " + collectionName + ". Value of "
              + MAX_SHARDS_PER_NODE + " is " + maxShardsPerNode
              + ", and the number of nodes currently live or live and part of your "+CREATE_NODE_SET+" is " + nodeList.size()
              + ". This allows a maximum of " + maxShardsAllowedToCreate
              + " to be created. Value of " + NUM_SLICES + " is " + numSlices
              + ", value of " + NRT_REPLICAS + " is " + numNrtReplicas
              + ", value of " + TLOG_REPLICAS + " is " + numTlogReplicas
              + " and value of " + PULL_REPLICAS + " is " + numPullReplicas
              + ". This requires " + requestedShardsToCreate
              + " shards to be created (higher than the allowed number)");
        }
        replicaPositions = Assign.identifyNodes(ocmh
            , clusterState, nodeList, collectionName, message, shardNames, numNrtReplicas, numTlogReplicas, numPullReplicas);
        sessionWrapper = PolicyHelper.getLastSessionWrapper(true);
      }

>>>>>>> 4fc5a872
      ZkStateReader zkStateReader = ocmh.zkStateReader;
      boolean isLegacyCloud = Overseer.isLegacy(zkStateReader);

      ocmh.createConfNode(stateManager, configName, collectionName, isLegacyCloud);

      Map<String,String> collectionParams = new HashMap<>();
      Map<String,Object> collectionProps = message.getProperties();
      for (String propName : collectionProps.keySet()) {
        if (propName.startsWith(ZkController.COLLECTION_PARAM_PREFIX)) {
          collectionParams.put(propName.substring(ZkController.COLLECTION_PARAM_PREFIX.length()), (String) collectionProps.get(propName));
        }
      }
      
      createCollectionZkNode(stateManager, collectionName, collectionParams);
      
      Overseer.getStateUpdateQueue(zkStateReader.getZkClient()).offer(Utils.toJSON(message));

      // wait for a while until we don't see the collection
      TimeOut waitUntil = new TimeOut(30, TimeUnit.SECONDS, timeSource);
      boolean created = false;
      while (! waitUntil.hasTimedOut()) {
        waitUntil.sleep(100);
        created = ocmh.cloudManager.getClusterStateProvider().getClusterState().hasCollection(collectionName);
        if(created) break;
      }
      if (!created)
        throw new SolrException(SolrException.ErrorCode.SERVER_ERROR, "Could not fully create collection: " + collectionName);

      if (nodeList.isEmpty()) {
        log.debug("Finished create command for collection: {}", collectionName);
        return;
      }

      // For tracking async calls.
      Map<String, String> requestMap = new HashMap<>();


      log.debug(formatString("Creating SolrCores for new collection {0}, shardNames {1} , message : {2}",
          collectionName, shardNames, message));
      Map<String,ShardRequest> coresToCreate = new LinkedHashMap<>();
      ShardHandler shardHandler = ocmh.shardHandlerFactory.getShardHandler();
      for (ReplicaPosition replicaPosition : replicaPositions) {
        String nodeName = replicaPosition.node;
        String coreName = Assign.buildSolrCoreName(ocmh.cloudManager.getDistribStateManager(),
            ocmh.cloudManager.getClusterStateProvider().getClusterState().getCollection(collectionName),
            replicaPosition.shard, replicaPosition.type, true);
        log.debug(formatString("Creating core {0} as part of shard {1} of collection {2} on {3}"
            , coreName, replicaPosition.shard, collectionName, nodeName));


        String baseUrl = zkStateReader.getBaseUrlForNodeName(nodeName);
        //in the new mode, create the replica in clusterstate prior to creating the core.
        // Otherwise the core creation fails
        if (!isLegacyCloud) {
          ZkNodeProps props = new ZkNodeProps(
              Overseer.QUEUE_OPERATION, ADDREPLICA.toString(),
              ZkStateReader.COLLECTION_PROP, collectionName,
              ZkStateReader.SHARD_ID_PROP, replicaPosition.shard,
              ZkStateReader.CORE_NAME_PROP, coreName,
              ZkStateReader.STATE_PROP, Replica.State.DOWN.toString(),
              ZkStateReader.BASE_URL_PROP, baseUrl,
              ZkStateReader.REPLICA_TYPE, replicaPosition.type.name(),
              CommonAdminParams.WAIT_FOR_FINAL_STATE, Boolean.toString(waitForFinalState));
          Overseer.getStateUpdateQueue(zkStateReader.getZkClient()).offer(Utils.toJSON(props));
        }

        // Need to create new params for each request
        ModifiableSolrParams params = new ModifiableSolrParams();
        params.set(CoreAdminParams.ACTION, CoreAdminParams.CoreAdminAction.CREATE.toString());

        params.set(CoreAdminParams.NAME, coreName);
        params.set(COLL_CONF, configName);
        params.set(CoreAdminParams.COLLECTION, collectionName);
        params.set(CoreAdminParams.SHARD, replicaPosition.shard);
        params.set(ZkStateReader.NUM_SHARDS_PROP, shardNames.size());
        params.set(CoreAdminParams.NEW_COLLECTION, "true");
        params.set(CoreAdminParams.REPLICA_TYPE, replicaPosition.type.name());

        if (async != null) {
          String coreAdminAsyncId = async + Math.abs(System.nanoTime());
          params.add(ASYNC, coreAdminAsyncId);
          requestMap.put(nodeName, coreAdminAsyncId);
        }
        ocmh.addPropertyParams(message, params);

        ShardRequest sreq = new ShardRequest();
        sreq.nodeName = nodeName;
        params.set("qt", ocmh.adminPath);
        sreq.purpose = 1;
        sreq.shards = new String[]{baseUrl};
        sreq.actualShards = sreq.shards;
        sreq.params = params;

        if (isLegacyCloud) {
          shardHandler.submit(sreq, sreq.shards[0], sreq.params);
        } else {
          coresToCreate.put(coreName, sreq);
        }
      }

      if(!isLegacyCloud) {
        // wait for all replica entries to be created
        Map<String, Replica> replicas = ocmh.waitToSeeReplicasInState(collectionName, coresToCreate.keySet());
        for (Map.Entry<String, ShardRequest> e : coresToCreate.entrySet()) {
          ShardRequest sreq = e.getValue();
          sreq.params.set(CoreAdminParams.CORE_NODE_NAME, replicas.get(e.getKey()).getName());
          shardHandler.submit(sreq, sreq.shards[0], sreq.params);
        }
      }

      ocmh.processResponses(results, shardHandler, false, null, async, requestMap, Collections.emptySet());
      if(results.get("failure") != null && ((SimpleOrderedMap)results.get("failure")).size() > 0) {
        // Let's cleanup as we hit an exception
        // We shouldn't be passing 'results' here for the cleanup as the response would then contain 'success'
        // element, which may be interpreted by the user as a positive ack
        ocmh.cleanupCollection(collectionName, new NamedList());
        log.info("Cleaned up artifacts for failed create collection for [{}]", collectionName);
      } else {
        log.debug("Finished create command on all shards for collection: {}", collectionName);

        // Emit a warning about production use of data driven functionality
        boolean defaultConfigSetUsed = message.getStr(COLL_CONF) == null ||
            message.getStr(COLL_CONF).equals(ConfigSetsHandlerApi.DEFAULT_CONFIGSET_NAME);
        if (defaultConfigSetUsed) {
          results.add("warning", "Using _default configset. Data driven schema functionality"
              + " is enabled by default, which is NOT RECOMMENDED for production use. To turn it off:"
              + " curl http://{host:port}/solr/" + collectionName + "/config -d '{\"set-user-property\": {\"update.autoCreateFields\":\"false\"}}'");
        }
      }
    } catch (SolrException ex) {
      throw ex;
    } catch (Exception ex) {
      throw new SolrException(SolrException.ErrorCode.SERVER_ERROR, null, ex);
    } finally {
      if(sessionWrapper != null) sessionWrapper.release();
    }
  }

  public static List<ReplicaPosition> buildReplicaPositions(SolrCloudManager cloudManager, ClusterState clusterState,
      ZkNodeProps message, List<String> nodeList, List<String> shardNames) throws IOException, InterruptedException {
    final String collectionName = message.getStr(NAME);
    // look at the replication factor and see if it matches reality
    // if it does not, find best nodes to create more cores
    int numTlogReplicas = message.getInt(TLOG_REPLICAS, 0);
    int numNrtReplicas = message.getInt(NRT_REPLICAS, message.getInt(REPLICATION_FACTOR, numTlogReplicas>0?0:1));
    int numPullReplicas = message.getInt(PULL_REPLICAS, 0);
    AutoScalingConfig autoScalingConfig = cloudManager.getDistribStateManager().getAutoScalingConfig();
    String policy = message.getStr(Policy.POLICY);
    boolean usePolicyFramework = !autoScalingConfig.getPolicy().getClusterPolicy().isEmpty() || policy != null;

    Integer numSlices = message.getInt(NUM_SLICES, null);
    String router = message.getStr("router.name", DocRouter.DEFAULT_NAME);
    if(ImplicitDocRouter.NAME.equals(router)){
      ClusterStateMutator.getShardNames(shardNames, message.getStr("shards", null));
      numSlices = shardNames.size();
    } else {
      if (numSlices == null ) {
        throw new SolrException(SolrException.ErrorCode.BAD_REQUEST, NUM_SLICES + " is a required param (when using CompositeId router).");
      }
      if (numSlices <= 0) {
        throw new SolrException(SolrException.ErrorCode.BAD_REQUEST, NUM_SLICES + " must be > 0");
      }
      ClusterStateMutator.getShardNames(numSlices, shardNames);
    }

    int maxShardsPerNode = message.getInt(MAX_SHARDS_PER_NODE, 1);
    if (usePolicyFramework && message.getStr(MAX_SHARDS_PER_NODE) != null && maxShardsPerNode > 0) {
      throw new SolrException(ErrorCode.BAD_REQUEST, "'maxShardsPerNode>0' is not supported when autoScaling policies are used");
    }
    if (maxShardsPerNode == -1 || usePolicyFramework) maxShardsPerNode = Integer.MAX_VALUE;
    if (numNrtReplicas + numTlogReplicas <= 0) {
      throw new SolrException(SolrException.ErrorCode.BAD_REQUEST, NRT_REPLICAS + " + " + TLOG_REPLICAS + " must be greater than 0");
    }

    // we need to look at every node and see how many cores it serves
    // add our new cores to existing nodes serving the least number of cores
    // but (for now) require that each core goes on a distinct node.

    List<ReplicaPosition> replicaPositions;
    nodeList.addAll(Assign.getLiveOrLiveAndCreateNodeSetList(clusterState.getLiveNodes(), message, RANDOM));
    if (nodeList.isEmpty()) {
      log.warn("It is unusual to create a collection ("+collectionName+") without cores.");

      replicaPositions = new ArrayList<>();
    } else {
      int totalNumReplicas = numNrtReplicas + numTlogReplicas + numPullReplicas;
      if (totalNumReplicas > nodeList.size()) {
        log.warn("Specified number of replicas of "
            + totalNumReplicas
            + " on collection "
            + collectionName
            + " is higher than the number of Solr instances currently live or live and part of your " + CREATE_NODE_SET + "("
            + nodeList.size()
            + "). It's unusual to run two replica of the same slice on the same Solr-instance.");
      }

      int maxShardsAllowedToCreate = maxShardsPerNode == Integer.MAX_VALUE ?
          Integer.MAX_VALUE :
          maxShardsPerNode * nodeList.size();
      int requestedShardsToCreate = numSlices * totalNumReplicas;
      if (maxShardsAllowedToCreate < requestedShardsToCreate) {
        throw new SolrException(SolrException.ErrorCode.BAD_REQUEST, "Cannot create collection " + collectionName + ". Value of "
            + MAX_SHARDS_PER_NODE + " is " + maxShardsPerNode
            + ", and the number of nodes currently live or live and part of your "+CREATE_NODE_SET+" is " + nodeList.size()
            + ". This allows a maximum of " + maxShardsAllowedToCreate
            + " to be created. Value of " + NUM_SLICES + " is " + numSlices
            + ", value of " + NRT_REPLICAS + " is " + numNrtReplicas
            + ", value of " + TLOG_REPLICAS + " is " + numTlogReplicas
            + " and value of " + PULL_REPLICAS + " is " + numPullReplicas
            + ". This requires " + requestedShardsToCreate
            + " shards to be created (higher than the allowed number)");
      }
      replicaPositions = Assign.identifyNodes(cloudManager
          , clusterState, nodeList, collectionName, message, shardNames, numNrtReplicas, numTlogReplicas, numPullReplicas);
    }
    return replicaPositions;
  }

  String getConfigName(String coll, ZkNodeProps message) throws KeeperException, InterruptedException {
    String configName = message.getStr(COLL_CONF);

    if (configName == null) {
      // if there is only one conf, use that
      List<String> configNames = null;
      try {
        configNames = ocmh.zkStateReader.getZkClient().getChildren(ZkConfigManager.CONFIGS_ZKNODE, null, true);
        if (configNames.contains(ConfigSetsHandlerApi.DEFAULT_CONFIGSET_NAME)) {
          if (!CollectionAdminParams.SYSTEM_COLL.equals(coll)) {
            copyDefaultConfigSetTo(configNames, coll);
          }
          return coll;
        } else if (configNames != null && configNames.size() == 1) {
          configName = configNames.get(0);
          // no config set named, but there is only 1 - use it
          log.info("Only one config set found in zk - using it:" + configName);
        }
      } catch (KeeperException.NoNodeException e) {

      }
    }
    return "".equals(configName)? null: configName;
  }
  
  /**
   * Copies the _default configset to the specified configset name (overwrites if pre-existing)
   */
  private void copyDefaultConfigSetTo(List<String> configNames, String targetConfig) {
    ZkConfigManager configManager = new ZkConfigManager(ocmh.zkStateReader.getZkClient());

    // if a configset named coll exists, delete the configset so that _default can be copied over
    if (configNames.contains(targetConfig)) {
      log.info("There exists a configset by the same name as the collection we're trying to create: " + targetConfig +
          ", deleting it so that we can copy the _default configs over and create the collection.");
      try {
        configManager.deleteConfigDir(targetConfig);
      } catch (Exception e) {
        throw new SolrException(ErrorCode.INVALID_STATE, "Error while deleting configset: " + targetConfig, e);
      }
    } else {
      log.info("Only _default config set found, using it.");
    }
    // Copy _default into targetConfig
    try {
      configManager.copyConfigDir(ConfigSetsHandlerApi.DEFAULT_CONFIGSET_NAME, targetConfig, new HashSet<>());
    } catch (Exception e) {
      throw new SolrException(ErrorCode.INVALID_STATE, "Error while copying _default to " + targetConfig, e);
    }
  }

  public static void createCollectionZkNode(DistribStateManager stateManager, String collection, Map<String,String> params) {
    log.debug("Check for collection zkNode:" + collection);
    String collectionPath = ZkStateReader.COLLECTIONS_ZKNODE + "/" + collection;

    try {
      if (!stateManager.hasData(collectionPath)) {
        log.debug("Creating collection in ZooKeeper:" + collection);

        try {
          Map<String,Object> collectionProps = new HashMap<>();

          // TODO: if collection.configName isn't set, and there isn't already a conf in zk, just use that?
          String defaultConfigName = System.getProperty(ZkController.COLLECTION_PARAM_PREFIX + ZkController.CONFIGNAME_PROP, collection);

          if (params.size() > 0) {
            collectionProps.putAll(params);
            // if the config name wasn't passed in, use the default
            if (!collectionProps.containsKey(ZkController.CONFIGNAME_PROP)) {
              // users can create the collection node and conf link ahead of time, or this may return another option
              getConfName(stateManager, collection, collectionPath, collectionProps);
            }

          } else if (System.getProperty("bootstrap_confdir") != null) {
            // if we are bootstrapping a collection, default the config for
            // a new collection to the collection we are bootstrapping
            log.info("Setting config for collection:" + collection + " to " + defaultConfigName);

            Properties sysProps = System.getProperties();
            for (String sprop : System.getProperties().stringPropertyNames()) {
              if (sprop.startsWith(ZkController.COLLECTION_PARAM_PREFIX)) {
                collectionProps.put(sprop.substring(ZkController.COLLECTION_PARAM_PREFIX.length()), sysProps.getProperty(sprop));
              }
            }

            // if the config name wasn't passed in, use the default
            if (!collectionProps.containsKey(ZkController.CONFIGNAME_PROP))
              collectionProps.put(ZkController.CONFIGNAME_PROP, defaultConfigName);

          } else if (Boolean.getBoolean("bootstrap_conf")) {
            // the conf name should should be the collection name of this core
            collectionProps.put(ZkController.CONFIGNAME_PROP, collection);
          } else {
            getConfName(stateManager, collection, collectionPath, collectionProps);
          }

          collectionProps.remove(ZkStateReader.NUM_SHARDS_PROP);  // we don't put numShards in the collections properties

          ZkNodeProps zkProps = new ZkNodeProps(collectionProps);
          stateManager.makePath(collectionPath, Utils.toJSON(zkProps), CreateMode.PERSISTENT, false);

        } catch (KeeperException e) {
          // it's okay if the node already exists
          if (e.code() != KeeperException.Code.NODEEXISTS) {
            throw e;
          }
        } catch (AlreadyExistsException e) {
          // it's okay if the node already exists
        }
      } else {
        log.debug("Collection zkNode exists");
      }

    } catch (KeeperException e) {
      // it's okay if another beats us creating the node
      if (e.code() == KeeperException.Code.NODEEXISTS) {
        return;
      }
      throw new SolrException(ErrorCode.SERVER_ERROR, "Error creating collection node in Zookeeper", e);
    } catch (IOException e) {
      throw new SolrException(ErrorCode.SERVER_ERROR, "Error creating collection node in Zookeeper", e);
    } catch (InterruptedException e) {
      Thread.interrupted();
      throw new SolrException(ErrorCode.SERVER_ERROR, "Error creating collection node in Zookeeper", e);
    }

  }
  
  private static void getConfName(DistribStateManager stateManager, String collection, String collectionPath, Map<String,Object> collectionProps) throws IOException,
      KeeperException, InterruptedException {
    // check for configName
    log.debug("Looking for collection configName");
    if (collectionProps.containsKey("configName")) {
      log.info("configName was passed as a param {}", collectionProps.get("configName"));
      return;
    }

    List<String> configNames = null;
    int retry = 1;
    int retryLimt = 6;
    for (; retry < retryLimt; retry++) {
      if (stateManager.hasData(collectionPath)) {
        VersionedData data = stateManager.getData(collectionPath);
        ZkNodeProps cProps = ZkNodeProps.load(data.getData());
        if (cProps.containsKey(ZkController.CONFIGNAME_PROP)) {
          break;
        }
      }

      try {
        configNames = stateManager.listData(ZkConfigManager.CONFIGS_ZKNODE);
      } catch (NoSuchElementException | NoNodeException e) {
        // just keep trying
      }

      // check if there's a config set with the same name as the collection
      if (configNames != null && configNames.contains(collection)) {
        log.info(
            "Could not find explicit collection configName, but found config name matching collection name - using that set.");
        collectionProps.put(ZkController.CONFIGNAME_PROP, collection);
        break;
      }
      // if _default exists, use that
      if (configNames != null && configNames.contains(ConfigSetsHandlerApi.DEFAULT_CONFIGSET_NAME)) {
        log.info(
            "Could not find explicit collection configName, but found _default config set - using that set.");
        collectionProps.put(ZkController.CONFIGNAME_PROP, ConfigSetsHandlerApi.DEFAULT_CONFIGSET_NAME);
        break;
      }
      // if there is only one conf, use that
      if (configNames != null && configNames.size() == 1) {
        // no config set named, but there is only 1 - use it
        log.info("Only one config set found in zk - using it:" + configNames.get(0));
        collectionProps.put(ZkController.CONFIGNAME_PROP, configNames.get(0));
        break;
      }

      log.info("Could not find collection configName - pausing for 3 seconds and trying again - try: " + retry);
      Thread.sleep(3000);
    }
    if (retry == retryLimt) {
      log.error("Could not find configName for collection " + collection);
      throw new ZooKeeperException(
          SolrException.ErrorCode.SERVER_ERROR,
          "Could not find configName for collection " + collection + " found:" + configNames);
    }
  }
}<|MERGE_RESOLUTION|>--- conflicted
+++ resolved
@@ -30,6 +30,7 @@
 import java.util.NoSuchElementException;
 import java.util.Properties;
 import java.util.concurrent.TimeUnit;
+import java.util.concurrent.atomic.AtomicReference;
 
 import org.apache.solr.client.solrj.cloud.autoscaling.AlreadyExistsException;
 import org.apache.solr.client.solrj.cloud.autoscaling.AutoScalingConfig;
@@ -111,7 +112,7 @@
     }
 
     ocmh.validateConfigOrThrowSolrException(configName);
-    PolicyHelper.SessionWrapper sessionWrapper = null;
+    AtomicReference<PolicyHelper.SessionWrapper> sessionWrapper = new AtomicReference<>();
 
     try {
 
@@ -119,77 +120,8 @@
 
       List<String> nodeList = new ArrayList<>();
       List<String> shardNames = new ArrayList<>();
-<<<<<<< HEAD
       List<ReplicaPosition> replicaPositions = buildReplicaPositions(ocmh.cloudManager, clusterState, message,
-          nodeList, shardNames);
-=======
-      if(ImplicitDocRouter.NAME.equals(router)){
-        ClusterStateMutator.getShardNames(shardNames, message.getStr("shards", null));
-        numSlices = shardNames.size();
-      } else {
-        if (numSlices == null ) {
-          throw new SolrException(SolrException.ErrorCode.BAD_REQUEST, NUM_SLICES + " is a required param (when using CompositeId router).");
-        }
-        ClusterStateMutator.getShardNames(numSlices, shardNames);
-      }
-
-      int maxShardsPerNode = message.getInt(MAX_SHARDS_PER_NODE, 1);
-      if (usePolicyFramework && message.getStr(MAX_SHARDS_PER_NODE) != null && maxShardsPerNode > 0) {
-        throw new SolrException(ErrorCode.BAD_REQUEST, "'maxShardsPerNode>0' is not supported when autoScaling policies are used");
-      }
-      if (maxShardsPerNode == -1 || usePolicyFramework) maxShardsPerNode = Integer.MAX_VALUE;
-      if (numNrtReplicas + numTlogReplicas <= 0) {
-        throw new SolrException(SolrException.ErrorCode.BAD_REQUEST, NRT_REPLICAS + " + " + TLOG_REPLICAS + " must be greater than 0");
-      }
-
-      if (numSlices <= 0) {
-        throw new SolrException(SolrException.ErrorCode.BAD_REQUEST, NUM_SLICES + " must be > 0");
-      }
-
-      // we need to look at every node and see how many cores it serves
-      // add our new cores to existing nodes serving the least number of cores
-      // but (for now) require that each core goes on a distinct node.
-
-      final List<String> nodeList = Assign.getLiveOrLiveAndCreateNodeSetList(clusterState.getLiveNodes(), message, RANDOM);
-      List<ReplicaPosition> replicaPositions;
-      if (nodeList.isEmpty()) {
-        log.warn("It is unusual to create a collection ("+collectionName+") without cores.");
-
-        replicaPositions = new ArrayList<>();
-      } else {
-        int totalNumReplicas = numNrtReplicas + numTlogReplicas + numPullReplicas;
-        if (totalNumReplicas > nodeList.size()) {
-          log.warn("Specified number of replicas of "
-              + totalNumReplicas
-              + " on collection "
-              + collectionName
-              + " is higher than the number of Solr instances currently live or live and part of your " + CREATE_NODE_SET + "("
-              + nodeList.size()
-              + "). It's unusual to run two replica of the same slice on the same Solr-instance.");
-        }
-
-        int maxShardsAllowedToCreate = maxShardsPerNode == Integer.MAX_VALUE ?
-            Integer.MAX_VALUE :
-            maxShardsPerNode * nodeList.size();
-        int requestedShardsToCreate = numSlices * totalNumReplicas;
-        if (maxShardsAllowedToCreate < requestedShardsToCreate) {
-          throw new SolrException(SolrException.ErrorCode.BAD_REQUEST, "Cannot create collection " + collectionName + ". Value of "
-              + MAX_SHARDS_PER_NODE + " is " + maxShardsPerNode
-              + ", and the number of nodes currently live or live and part of your "+CREATE_NODE_SET+" is " + nodeList.size()
-              + ". This allows a maximum of " + maxShardsAllowedToCreate
-              + " to be created. Value of " + NUM_SLICES + " is " + numSlices
-              + ", value of " + NRT_REPLICAS + " is " + numNrtReplicas
-              + ", value of " + TLOG_REPLICAS + " is " + numTlogReplicas
-              + " and value of " + PULL_REPLICAS + " is " + numPullReplicas
-              + ". This requires " + requestedShardsToCreate
-              + " shards to be created (higher than the allowed number)");
-        }
-        replicaPositions = Assign.identifyNodes(ocmh
-            , clusterState, nodeList, collectionName, message, shardNames, numNrtReplicas, numTlogReplicas, numPullReplicas);
-        sessionWrapper = PolicyHelper.getLastSessionWrapper(true);
-      }
-
->>>>>>> 4fc5a872
+          nodeList, shardNames, sessionWrapper);
       ZkStateReader zkStateReader = ocmh.zkStateReader;
       boolean isLegacyCloud = Overseer.isLegacy(zkStateReader);
 
@@ -324,12 +256,14 @@
     } catch (Exception ex) {
       throw new SolrException(SolrException.ErrorCode.SERVER_ERROR, null, ex);
     } finally {
-      if(sessionWrapper != null) sessionWrapper.release();
+      if (sessionWrapper.get() != null) sessionWrapper.get().release();
     }
   }
 
   public static List<ReplicaPosition> buildReplicaPositions(SolrCloudManager cloudManager, ClusterState clusterState,
-      ZkNodeProps message, List<String> nodeList, List<String> shardNames) throws IOException, InterruptedException {
+                                                            ZkNodeProps message,
+                                                            List<String> nodeList, List<String> shardNames,
+                                                            AtomicReference<PolicyHelper.SessionWrapper> sessionWrapper) throws IOException, InterruptedException {
     final String collectionName = message.getStr(NAME);
     // look at the replication factor and see if it matches reality
     // if it does not, find best nodes to create more cores
@@ -404,6 +338,7 @@
       }
       replicaPositions = Assign.identifyNodes(cloudManager
           , clusterState, nodeList, collectionName, message, shardNames, numNrtReplicas, numTlogReplicas, numPullReplicas);
+      sessionWrapper.set(PolicyHelper.getLastSessionWrapper(true));
     }
     return replicaPositions;
   }
