--- conflicted
+++ resolved
@@ -231,14 +231,8 @@
     }
   }
 
-<<<<<<< HEAD
   protected void setReplicaState(String collection, String slice, Replica replica, Replica.State state) throws Exception {
     DistributedQueue inQueue = Overseer.getStateUpdateQueue(cloudClient.getZkStateReader().getZkClient());
-=======
-  protected void setReplicaState(String collection, String slice, Replica replica, Replica.State state) throws SolrServerException, IOException,
-      KeeperException, InterruptedException {
-    ZkDistributedQueue inQueue = Overseer.getStateUpdateQueue(cloudClient.getZkStateReader().getZkClient());
->>>>>>> d8c13212
     ZkStateReader zkStateReader = cloudClient.getZkStateReader();
 
     String baseUrl = zkStateReader.getBaseUrlForNodeName(replica.getNodeName());
