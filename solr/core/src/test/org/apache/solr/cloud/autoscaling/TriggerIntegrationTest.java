/*
 * Licensed to the Apache Software Foundation (ASF) under one or more
 * contributor license agreements.  See the NOTICE file distributed with
 * this work for additional information regarding copyright ownership.
 * The ASF licenses this file to You under the Apache License, Version 2.0
 * (the "License"); you may not use this file except in compliance with
 * the License.  You may obtain a copy of the License at
 *
 *     http://www.apache.org/licenses/LICENSE-2.0
 *
 * Unless required by applicable law or agreed to in writing, software
 * distributed under the License is distributed on an "AS IS" BASIS,
 * WITHOUT WARRANTIES OR CONDITIONS OF ANY KIND, either express or implied.
 * See the License for the specific language governing permissions and
 * limitations under the License.
 */

package org.apache.solr.cloud.autoscaling;

import java.io.IOException;
import java.lang.invoke.MethodHandles;
import java.util.List;
import java.util.Map;
import java.util.concurrent.CountDownLatch;
import java.util.concurrent.TimeUnit;
import java.util.concurrent.atomic.AtomicBoolean;
import java.util.concurrent.atomic.AtomicLong;
import java.util.concurrent.atomic.AtomicReference;
import java.util.concurrent.locks.ReentrantLock;

import org.apache.solr.client.solrj.SolrRequest;
import org.apache.solr.client.solrj.embedded.JettySolrRunner;
import org.apache.solr.client.solrj.impl.CloudSolrClient;
import org.apache.solr.client.solrj.request.CollectionAdminRequest;
import org.apache.solr.client.solrj.response.CollectionAdminResponse;
import org.apache.solr.cloud.SolrCloudTestCase;
import org.apache.solr.common.cloud.ZkNodeProps;
import org.apache.solr.common.util.NamedList;
import org.apache.solr.common.util.Utils;
import org.apache.solr.util.LogLevel;
import org.apache.solr.util.TimeOut;
<<<<<<< HEAD
import org.apache.solr.util.TimeSource;
=======
>>>>>>> b933b604
import org.apache.zookeeper.data.Stat;
import org.junit.Before;
import org.junit.BeforeClass;
import org.junit.Test;
import org.slf4j.Logger;
import org.slf4j.LoggerFactory;

import static org.apache.solr.cloud.autoscaling.ScheduledTriggers.DEFAULT_SCHEDULED_TRIGGER_DELAY_SECONDS;
import static org.apache.solr.common.cloud.ZkStateReader.SOLR_AUTOSCALING_CONF_PATH;

/**
 * An end-to-end integration test for triggers
 */
@LogLevel("org.apache.solr.cloud.autoscaling=DEBUG")
public class TriggerIntegrationTest extends SolrCloudTestCase {
  private static final Logger log = LoggerFactory.getLogger(MethodHandles.lookup().lookupClass());

  private static CountDownLatch actionConstructorCalled;
  private static CountDownLatch actionInitCalled;
  private static CountDownLatch triggerFiredLatch;
  private static int waitForSeconds = 1;
  private static CountDownLatch actionStarted;
  private static CountDownLatch actionInterrupted;
  private static CountDownLatch actionCompleted;
  private static AtomicBoolean triggerFired;
  private static AtomicReference<TriggerEvent> eventRef;

  private String path;

  // use the same time source as triggers use
  private static final TimeSource timeSource = TimeSource.CURRENT_TIME;

  @BeforeClass
  public static void setupCluster() throws Exception {
    configureCluster(2)
        .addConfig("conf", configset("cloud-minimal"))
        .configure();
  }

  private static CountDownLatch getActionCreated() {
    return actionCreated;
  }

  private static CountDownLatch getTriggerFiredLatch() {
    return triggerFiredLatch;
  }

  private static CountDownLatch getActionStarted() {
    return actionStarted;
  }

  private static CountDownLatch getActionInterrupted() {
    return actionInterrupted;
  }

  private static CountDownLatch getActionCompleted() {
    return actionCompleted;
  }

  @Before
  public void setupTest() throws Exception {
    waitForSeconds = 1 + random().nextInt(3);
    actionConstructorCalled = new CountDownLatch(1);
    actionInitCalled = new CountDownLatch(1);
    triggerFiredLatch = new CountDownLatch(1);
    triggerFired = new AtomicBoolean(false);
    actionStarted = new CountDownLatch(1);
    actionInterrupted = new CountDownLatch(1);
    actionCompleted = new CountDownLatch(1);
    eventRef = new AtomicReference<>();
    // clear any persisted auto scaling configuration
    Stat stat = zkClient().setData(SOLR_AUTOSCALING_CONF_PATH, Utils.toJSON(new ZkNodeProps()), true);
    log.info(SOLR_AUTOSCALING_CONF_PATH + " reset, new znode version {}", stat.getVersion());
    // todo nocommit -- add testing for the v2 path
    // String path = random().nextBoolean() ? "/admin/autoscaling" : "/v2/cluster/autoscaling";
    this.path = "/admin/autoscaling";
    while (cluster.getJettySolrRunners().size() < 2) {
      // perhaps a test stopped a node but didn't start it back
      // lets start a node
      cluster.startJettySolrRunner();
    }
  }

  @Test
  public void testTriggerThrottling() throws Exception  {
    // for this test we want to create two triggers so we must assert that the actions were created twice
<<<<<<< HEAD
    actionCreated = new CountDownLatch(2);
=======
    TriggerIntegrationTest.actionInitCalled = new CountDownLatch(2);
>>>>>>> b933b604
    // similarly we want both triggers to fire
    triggerFiredLatch = new CountDownLatch(2);

    CloudSolrClient solrClient = cluster.getSolrClient();

    // first trigger
    String setTriggerCommand = "{" +
        "'set-trigger' : {" +
        "'name' : 'node_added_trigger1'," +
        "'event' : 'nodeAdded'," +
        "'waitFor' : '0s'," +
        "'enabled' : true," +
        "'actions' : [{'name':'test','class':'" + ThrottlingTesterAction.class.getName() + "'}]" +
        "}}";
    SolrRequest req = new AutoScalingHandlerTest.AutoScalingRequest(SolrRequest.METHOD.POST, path, setTriggerCommand);
    NamedList<Object> response = solrClient.request(req);
    assertEquals(response.get("result").toString(), "success");

    // second trigger
    setTriggerCommand = "{" +
        "'set-trigger' : {" +
        "'name' : 'node_added_trigger2'," +
        "'event' : 'nodeAdded'," +
        "'waitFor' : '0s'," +
        "'enabled' : true," +
        "'actions' : [{'name':'test','class':'" + ThrottlingTesterAction.class.getName() + "'}]" +
        "}}";
    req = new AutoScalingHandlerTest.AutoScalingRequest(SolrRequest.METHOD.POST, path, setTriggerCommand);
    response = solrClient.request(req);
    assertEquals(response.get("result").toString(), "success");

    // wait until the two instances of action are created
    if (!actionInitCalled.await(3, TimeUnit.SECONDS))  {
      fail("Two TriggerAction instances should have been created by now");
    }

    JettySolrRunner newNode = cluster.startJettySolrRunner();

    if (!triggerFiredLatch.await(20, TimeUnit.SECONDS)) {
      fail("Both triggers should have fired by now");
    }

    // reset shared state
    lastActionExecutedAt.set(0);
<<<<<<< HEAD
    actionCreated = new CountDownLatch(2);
=======
    TriggerIntegrationTest.actionInitCalled = new CountDownLatch(2);
>>>>>>> b933b604
    triggerFiredLatch = new CountDownLatch(2);

    setTriggerCommand = "{" +
        "'set-trigger' : {" +
        "'name' : 'node_lost_trigger1'," +
        "'event' : 'nodeLost'," +
        "'waitFor' : '0s'," +
        "'enabled' : true," +
        "'actions' : [{'name':'test','class':'" + ThrottlingTesterAction.class.getName() + "'}]" +
        "}}";
    req = new AutoScalingHandlerTest.AutoScalingRequest(SolrRequest.METHOD.POST, path, setTriggerCommand);
    response = solrClient.request(req);
    assertEquals(response.get("result").toString(), "success");

    setTriggerCommand = "{" +
        "'set-trigger' : {" +
        "'name' : 'node_lost_trigger2'," +
        "'event' : 'nodeLost'," +
        "'waitFor' : '0s'," +
        "'enabled' : true," +
        "'actions' : [{'name':'test','class':'" + ThrottlingTesterAction.class.getName() + "'}]" +
        "}}";
    req = new AutoScalingHandlerTest.AutoScalingRequest(SolrRequest.METHOD.POST, path, setTriggerCommand);
    response = solrClient.request(req);
    assertEquals(response.get("result").toString(), "success");

    // wait until the two instances of action are created
    if (!actionInitCalled.await(3, TimeUnit.SECONDS))  {
      fail("Two TriggerAction instances should have been created by now");
    }

    // stop the node we had started earlier
    List<JettySolrRunner> jettySolrRunners = cluster.getJettySolrRunners();
    for (int i = 0; i < jettySolrRunners.size(); i++) {
      JettySolrRunner jettySolrRunner = jettySolrRunners.get(i);
      if (jettySolrRunner == newNode) {
        cluster.stopJettySolrRunner(i);
        break;
      }
    }

    if (!triggerFiredLatch.await(20, TimeUnit.SECONDS)) {
      fail("Both triggers should have fired by now");
    }
  }

  static AtomicLong lastActionExecutedAt = new AtomicLong(0);
  static ReentrantLock lock = new ReentrantLock();
  public static class ThrottlingTesterAction extends TestTriggerAction {
    // nanos are very precise so we need a delta for comparison with ms
    private static final long DELTA_MS = 2;

    // sanity check that an action instance is only invoked once
    private final AtomicBoolean onlyOnce = new AtomicBoolean(false);

    @Override
    public void process(TriggerEvent event) {
      boolean locked = lock.tryLock();
      if (!locked)  {
        log.info("We should never have a tryLock fail because actions are never supposed to be executed concurrently");
        return;
      }
      try {
        if (lastActionExecutedAt.get() != 0)  {
          log.info("last action at " + lastActionExecutedAt.get() + " time = " + timeSource.getTime());
          if (TimeUnit.MILLISECONDS.convert(timeSource.getTime() - lastActionExecutedAt.get(), TimeUnit.NANOSECONDS) < ScheduledTriggers.DEFAULT_MIN_MS_BETWEEN_ACTIONS - DELTA_MS) {
            log.info("action executed again before minimum wait time from {}", event.getSource());
            fail("TriggerListener was fired before the throttling period");
          }
        }
        if (onlyOnce.compareAndSet(false, true)) {
          log.info("action executed from {}", event.getSource());
          lastActionExecutedAt.set(timeSource.getTime());
          getTriggerFiredLatch().countDown();
        } else  {
          log.info("action executed more than once from {}", event.getSource());
          fail("Trigger should not have fired more than once!");
        }
      } finally {
        if (locked) {
          lock.unlock();
        }
      }
    }
  }

  @Test
  public void testNodeLostTriggerRestoreState() throws Exception {
    // for this test we want to update the trigger so we must assert that the actions were created twice
<<<<<<< HEAD
    actionCreated = new CountDownLatch(2);
=======
    TriggerIntegrationTest.actionInitCalled = new CountDownLatch(2);
>>>>>>> b933b604

    // start a new node
    JettySolrRunner newNode = cluster.startJettySolrRunner();
    String nodeName = newNode.getNodeName();

    CloudSolrClient solrClient = cluster.getSolrClient();
    waitForSeconds = 5;
    String setTriggerCommand = "{" +
        "'set-trigger' : {" +
        "'name' : 'node_lost_restore_trigger'," +
        "'event' : 'nodeLost'," +
        "'waitFor' : '5s'," + // should be enough for us to update the trigger
        "'enabled' : true," +
        "'actions' : [{'name':'test','class':'" + TestTriggerAction.class.getName() + "'}]" +
        "}}";
    SolrRequest req = new AutoScalingHandlerTest.AutoScalingRequest(SolrRequest.METHOD.POST, path, setTriggerCommand);
    NamedList<Object> response = solrClient.request(req);
    assertEquals(response.get("result").toString(), "success");

    TimeOut timeOut = new TimeOut(2, TimeUnit.SECONDS);
    while (actionInitCalled.getCount() == 0 && !timeOut.hasTimedOut()) {
      Thread.sleep(200);
    }
    assertTrue("The action specified in node_lost_restore_trigger was not instantiated even after 2 seconds", actionInitCalled.getCount() > 0);

    List<JettySolrRunner> jettySolrRunners = cluster.getJettySolrRunners();
    int index = -1;
    for (int i = 0; i < jettySolrRunners.size(); i++) {
      JettySolrRunner runner = jettySolrRunners.get(i);
      if (runner == newNode) index = i;
    }
    assertFalse(index == -1);
    cluster.stopJettySolrRunner(index);

    // ensure that the old trigger sees the stopped node, todo find a better way to do this
    Thread.sleep(500 + TimeUnit.MILLISECONDS.convert(DEFAULT_SCHEDULED_TRIGGER_DELAY_SECONDS, TimeUnit.SECONDS));

    waitForSeconds = 0;
    setTriggerCommand = "{" +
        "'set-trigger' : {" +
        "'name' : 'node_lost_restore_trigger'," +
        "'event' : 'nodeLost'," +
        "'waitFor' : '0s'," + // update a property so that it replaces the old trigger, also we want it to fire immediately
        "'enabled' : true," +
        "'actions' : [{'name':'test','class':'" + TestTriggerAction.class.getName() + "'}]" +
        "}}";
    req = new AutoScalingHandlerTest.AutoScalingRequest(SolrRequest.METHOD.POST, path, setTriggerCommand);
    response = solrClient.request(req);
    assertEquals(response.get("result").toString(), "success");

    // wait until the second instance of action is created
    if (!actionInitCalled.await(3, TimeUnit.SECONDS))  {
      fail("Two TriggerAction instances should have been created by now");
    }

    boolean await = triggerFiredLatch.await(5, TimeUnit.SECONDS);
    assertTrue("The trigger did not fire at all", await);
    assertTrue(triggerFired.get());
    NodeLostTrigger.NodeLostEvent nodeLostEvent = (NodeLostTrigger.NodeLostEvent) eventRef.get();
    assertNotNull(nodeLostEvent);
    assertEquals("The node added trigger was fired but for a different node",
        nodeName, nodeLostEvent.getProperty(NodeLostTrigger.NodeLostEvent.NODE_NAME));
  }

  @Test
  public void testNodeAddedTriggerRestoreState() throws Exception {
    // for this test we want to update the trigger so we must assert that the actions were created twice
<<<<<<< HEAD
    actionCreated = new CountDownLatch(2);
=======
    TriggerIntegrationTest.actionInitCalled = new CountDownLatch(2);
>>>>>>> b933b604

    CloudSolrClient solrClient = cluster.getSolrClient();
    waitForSeconds = 5;
    String setTriggerCommand = "{" +
        "'set-trigger' : {" +
        "'name' : 'node_added_restore_trigger'," +
        "'event' : 'nodeAdded'," +
        "'waitFor' : '5s'," + // should be enough for us to update the trigger
        "'enabled' : true," +
        "'actions' : [{'name':'test','class':'" + TestTriggerAction.class.getName() + "'}]" +
        "}}";
    SolrRequest req = new AutoScalingHandlerTest.AutoScalingRequest(SolrRequest.METHOD.POST, path, setTriggerCommand);
    NamedList<Object> response = solrClient.request(req);
    assertEquals(response.get("result").toString(), "success");

    TimeOut timeOut = new TimeOut(2, TimeUnit.SECONDS);
    while (actionInitCalled.getCount() == 0 && !timeOut.hasTimedOut()) {
      Thread.sleep(200);
    }
    assertTrue("The action specified in node_added_restore_trigger was not instantiated even after 2 seconds", actionInitCalled.getCount() > 0);

    // start a new node
    JettySolrRunner newNode = cluster.startJettySolrRunner();

    // ensure that the old trigger sees the new node, todo find a better way to do this
    Thread.sleep(500 + TimeUnit.MILLISECONDS.convert(DEFAULT_SCHEDULED_TRIGGER_DELAY_SECONDS, TimeUnit.SECONDS));

    waitForSeconds = 0;
    setTriggerCommand = "{" +
        "'set-trigger' : {" +
        "'name' : 'node_added_restore_trigger'," +
        "'event' : 'nodeAdded'," +
        "'waitFor' : '0s'," + // update a property so that it replaces the old trigger, also we want it to fire immediately
        "'enabled' : true," +
        "'actions' : [{'name':'test','class':'" + TestTriggerAction.class.getName() + "'}]" +
        "}}";
    req = new AutoScalingHandlerTest.AutoScalingRequest(SolrRequest.METHOD.POST, path, setTriggerCommand);
    response = solrClient.request(req);
    assertEquals(response.get("result").toString(), "success");

    // wait until the second instance of action is created
    if (!actionInitCalled.await(3, TimeUnit.SECONDS))  {
      fail("Two TriggerAction instances should have been created by now");
    }

    boolean await = triggerFiredLatch.await(5, TimeUnit.SECONDS);
    assertTrue("The trigger did not fire at all", await);
    assertTrue(triggerFired.get());
    NodeAddedTrigger.NodeAddedEvent nodeAddedEvent = (NodeAddedTrigger.NodeAddedEvent) eventRef.get();
    assertNotNull(nodeAddedEvent);
    assertEquals("The node added trigger was fired but for a different node",
        newNode.getNodeName(), nodeAddedEvent.getProperty(NodeAddedTrigger.NodeAddedEvent.NODE_NAME));
  }

  @Test
  public void testNodeAddedTrigger() throws Exception {
    CloudSolrClient solrClient = cluster.getSolrClient();
    String setTriggerCommand = "{" +
        "'set-trigger' : {" +
        "'name' : 'node_added_trigger'," +
        "'event' : 'nodeAdded'," +
        "'waitFor' : '" + waitForSeconds + "s'," +
        "'enabled' : true," +
        "'actions' : [{'name':'test','class':'" + TestTriggerAction.class.getName() + "'}]" +
        "}}";
    SolrRequest req = new AutoScalingHandlerTest.AutoScalingRequest(SolrRequest.METHOD.POST, path, setTriggerCommand);
    NamedList<Object> response = solrClient.request(req);
    assertEquals(response.get("result").toString(), "success");

<<<<<<< HEAD
    if (!actionCreated.await(10, TimeUnit.SECONDS))  {
=======
    if (!actionInitCalled.await(3, TimeUnit.SECONDS))  {
>>>>>>> b933b604
      fail("The TriggerAction should have been created by now");
    }

    JettySolrRunner newNode = cluster.startJettySolrRunner();
    boolean await = triggerFiredLatch.await(20, TimeUnit.SECONDS);
    assertTrue("The trigger did not fire at all", await);
    assertTrue(triggerFired.get());
    NodeAddedTrigger.NodeAddedEvent nodeAddedEvent = (NodeAddedTrigger.NodeAddedEvent) eventRef.get();
    assertNotNull(nodeAddedEvent);
    assertEquals("The node added trigger was fired but for a different node",
<<<<<<< HEAD
        newNode.getNodeName(), nodeAddedEvent.getProperty(NodeAddedTrigger.NodeAddedEvent.NODE_NAME));
=======
        newNode.getNodeName(), nodeAddedEvent.getNodeName());

    // reset
    actionConstructorCalled = new CountDownLatch(1);
    actionInitCalled = new CountDownLatch(1);

    // update the trigger with exactly the same data
    setTriggerCommand = "{" +
        "'set-trigger' : {" +
        "'name' : 'node_added_trigger'," +
        "'event' : 'nodeAdded'," +
        "'waitFor' : '" + waitForSeconds + "s'," +
        "'enabled' : true," +
        "'actions' : [{'name':'test','class':'" + TestTriggerAction.class.getName() + "'}]" +
        "}}";
    req = new AutoScalingHandlerTest.AutoScalingRequest(SolrRequest.METHOD.POST, path, setTriggerCommand);
    response = solrClient.request(req);
    assertEquals(response.get("result").toString(), "success");

    // this should be a no-op so the action should have been created but init should not be called
    if (!actionConstructorCalled.await(3, TimeUnit.SECONDS))  {
      fail("The TriggerAction should have been created by now");
    }

    assertFalse(actionInitCalled.await(2, TimeUnit.SECONDS));
>>>>>>> b933b604
  }

  @Test
  public void testNodeLostTrigger() throws Exception {
    CloudSolrClient solrClient = cluster.getSolrClient();
    String setTriggerCommand = "{" +
        "'set-trigger' : {" +
        "'name' : 'node_lost_trigger'," +
        "'event' : 'nodeLost'," +
        "'waitFor' : '" + waitForSeconds + "s'," +
        "'enabled' : true," +
        "'actions' : [{'name':'test','class':'" + TestTriggerAction.class.getName() + "'}]" +
        "}}";
    NamedList<Object> overSeerStatus = cluster.getSolrClient().request(CollectionAdminRequest.getOverseerStatus());
    String overseerLeader = (String) overSeerStatus.get("leader");
    int nonOverseerLeaderIndex = 0;
    for (int i = 0; i < cluster.getJettySolrRunners().size(); i++) {
      JettySolrRunner jetty = cluster.getJettySolrRunner(i);
      if (!jetty.getNodeName().equals(overseerLeader)) {
        nonOverseerLeaderIndex = i;
      }
    }
    SolrRequest req = new AutoScalingHandlerTest.AutoScalingRequest(SolrRequest.METHOD.POST, path, setTriggerCommand);
    NamedList<Object> response = solrClient.request(req);
    assertEquals(response.get("result").toString(), "success");

    if (!actionInitCalled.await(3, TimeUnit.SECONDS))  {
      fail("The TriggerAction should have been created by now");
    }

    String lostNodeName = cluster.getJettySolrRunner(nonOverseerLeaderIndex).getNodeName();
    cluster.stopJettySolrRunner(nonOverseerLeaderIndex);
    boolean await = triggerFiredLatch.await(20, TimeUnit.SECONDS);
    assertTrue("The trigger did not fire at all", await);
    assertTrue(triggerFired.get());
    NodeLostTrigger.NodeLostEvent nodeLostEvent = (NodeLostTrigger.NodeLostEvent) eventRef.get();
    assertNotNull(nodeLostEvent);
    assertEquals("The node lost trigger was fired but for a different node",
<<<<<<< HEAD
        lostNodeName, nodeLostEvent.getProperty(NodeLostTrigger.NodeLostEvent.NODE_NAME));
=======
        lostNodeName, nodeLostEvent.getNodeName());

    // reset
    actionConstructorCalled = new CountDownLatch(1);
    actionInitCalled = new CountDownLatch(1);

    // update the trigger with exactly the same data
    setTriggerCommand = "{" +
        "'set-trigger' : {" +
        "'name' : 'node_lost_trigger'," +
        "'event' : 'nodeLost'," +
        "'waitFor' : '" + waitForSeconds + "s'," +
        "'enabled' : true," +
        "'actions' : [{'name':'test','class':'" + TestTriggerAction.class.getName() + "'}]" +
        "}}";
    req = new AutoScalingHandlerTest.AutoScalingRequest(SolrRequest.METHOD.POST, path, setTriggerCommand);
    response = solrClient.request(req);
    assertEquals(response.get("result").toString(), "success");

    // this should be a no-op so the action should have been created but init should not be called
    if (!actionConstructorCalled.await(3, TimeUnit.SECONDS))  {
      fail("The TriggerAction should have been created by now");
    }

    assertFalse(actionInitCalled.await(2, TimeUnit.SECONDS));
>>>>>>> b933b604
  }

  @Test
  public void testContinueTriggersOnOverseerRestart() throws Exception  {
    CollectionAdminRequest.OverseerStatus status = new CollectionAdminRequest.OverseerStatus();
    CloudSolrClient solrClient = cluster.getSolrClient();
    CollectionAdminResponse adminResponse = status.process(solrClient);
    NamedList<Object> response = adminResponse.getResponse();
    String leader = (String) response.get("leader");
    JettySolrRunner overseerNode = null;
    int index = -1;
    List<JettySolrRunner> jettySolrRunners = cluster.getJettySolrRunners();
    for (int i = 0; i < jettySolrRunners.size(); i++) {
      JettySolrRunner runner = jettySolrRunners.get(i);
      if (runner.getNodeName().equals(leader)) {
        overseerNode = runner;
        index = i;
        break;
      }
    }
    assertNotNull(overseerNode);

    String setTriggerCommand = "{" +
        "'set-trigger' : {" +
        "'name' : 'node_added_trigger'," +
        "'event' : 'nodeAdded'," +
        "'waitFor' : '" + waitForSeconds + "s'," +
        "'enabled' : true," +
        "'actions' : [{'name':'test','class':'" + TestTriggerAction.class.getName() + "'}]" +
        "}}";
    SolrRequest req = new AutoScalingHandlerTest.AutoScalingRequest(SolrRequest.METHOD.POST, path, setTriggerCommand);
    response = solrClient.request(req);
    assertEquals(response.get("result").toString(), "success");
    if (!actionInitCalled.await(3, TimeUnit.SECONDS))  {
      fail("The TriggerAction should have been created by now");
    }

    // stop the overseer, somebody else will take over as the overseer
    cluster.stopJettySolrRunner(index);
    Thread.sleep(10000);
    JettySolrRunner newNode = cluster.startJettySolrRunner();
    boolean await = triggerFiredLatch.await(20, TimeUnit.SECONDS);
    assertTrue("The trigger did not fire at all", await);
    assertTrue(triggerFired.get());
    NodeAddedTrigger.NodeAddedEvent nodeAddedEvent = (NodeAddedTrigger.NodeAddedEvent) eventRef.get();
    assertNotNull(nodeAddedEvent);
    assertEquals("The node added trigger was fired but for a different node",
        newNode.getNodeName(), nodeAddedEvent.getProperty(TriggerEvent.NODE_NAME));
  }

  public static class TestTriggerAction implements TriggerAction {

    public TestTriggerAction() {
      actionConstructorCalled.countDown();
    }

    @Override
    public String getName() {
      return "TestTriggerAction";
    }

    @Override
    public String getClassName() {
      return this.getClass().getName();
    }

    @Override
    public void process(TriggerEvent event) {
      try {
        if (triggerFired.compareAndSet(false, true))  {
          eventRef.set(event);
          if (TimeUnit.MILLISECONDS.convert(timeSource.getTime() - event.getEventTime(), TimeUnit.NANOSECONDS) <= TimeUnit.MILLISECONDS.convert(waitForSeconds, TimeUnit.SECONDS)) {
            fail("NodeAddedListener was fired before the configured waitFor period");
          }
          getTriggerFiredLatch().countDown();
        } else  {
          fail("NodeAddedTrigger was fired more than once!");
        }
      } catch (Throwable t) {
        log.debug("--throwable", t);
        throw t;
      }
    }

    @Override
    public void close() throws IOException {

    }

    @Override
    public void init(Map<String, String> args) {
      log.info("TestTriggerAction init");
      actionInitCalled.countDown();
    }
  }

  public static class TestEventQueueAction implements TriggerAction {

    public TestEventQueueAction() {
      log.info("TestEventQueueAction instantiated");
    }

    @Override
    public String getName() {
      return this.getClass().getSimpleName();
    }

    @Override
    public String getClassName() {
      return this.getClass().getName();
    }

    @Override
    public void process(TriggerEvent event) {
      eventRef.set(event);
      getActionStarted().countDown();
      try {
        Thread.sleep(5000);
        triggerFired.compareAndSet(false, true);
        getActionCompleted().countDown();
      } catch (InterruptedException e) {
        getActionInterrupted().countDown();
        return;
      }
    }

    @Override
    public void close() throws IOException {

    }

    @Override
    public void init(Map<String, String> args) {
      log.debug("TestTriggerAction init");
      getActionCreated().countDown();
    }
  }

  @Test
  public void testEventQueue() throws Exception {
    CloudSolrClient solrClient = cluster.getSolrClient();
    String setTriggerCommand = "{" +
        "'set-trigger' : {" +
        "'name' : 'node_added_trigger1'," +
        "'event' : 'nodeAdded'," +
        "'waitFor' : '" + waitForSeconds + "s'," +
        "'enabled' : true," +
        "'actions' : [{'name':'test','class':'" + TestEventQueueAction.class.getName() + "'}]" +
        "}}";
    NamedList<Object> overSeerStatus = cluster.getSolrClient().request(CollectionAdminRequest.getOverseerStatus());
    String overseerLeader = (String) overSeerStatus.get("leader");
    int overseerLeaderIndex = 0;
    for (int i = 0; i < cluster.getJettySolrRunners().size(); i++) {
      JettySolrRunner jetty = cluster.getJettySolrRunner(i);
      if (jetty.getNodeName().equals(overseerLeader)) {
        overseerLeaderIndex = i;
        break;
      }
    }
    SolrRequest req = new AutoScalingHandlerTest.AutoScalingRequest(SolrRequest.METHOD.POST, path, setTriggerCommand);
    NamedList<Object> response = solrClient.request(req);
    assertEquals(response.get("result").toString(), "success");

    if (!actionCreated.await(3, TimeUnit.SECONDS))  {
      fail("The TriggerAction should have been created by now");
    }

    // add node to generate the event
    JettySolrRunner newNode = cluster.startJettySolrRunner();
    boolean await = actionStarted.await(60, TimeUnit.SECONDS);
    assertTrue("action did not start", await);
    // event should be there
    NodeAddedTrigger.NodeAddedEvent nodeAddedEvent = (NodeAddedTrigger.NodeAddedEvent) eventRef.get();
    assertNotNull(nodeAddedEvent);
    // but action did not complete yet so the event is still enqueued
    assertFalse(triggerFired.get());
    actionStarted = new CountDownLatch(1);
    // kill overseer leader
    cluster.stopJettySolrRunner(overseerLeaderIndex);
    Thread.sleep(5000);
    await = actionInterrupted.await(3, TimeUnit.SECONDS);
    assertTrue("action wasn't interrupted", await);
    // new overseer leader should be elected and run triggers
    newNode = cluster.startJettySolrRunner();
    // it should fire again but not complete yet
    await = actionStarted.await(60, TimeUnit.SECONDS);
    TriggerEvent replayedEvent = eventRef.get();
    assertTrue(replayedEvent.getProperty(TriggerEventQueue.ENQUEUE_TIME) != null);
    assertTrue(replayedEvent.getProperty(TriggerEventQueue.DEQUEUE_TIME) != null);
    await = actionCompleted.await(10, TimeUnit.SECONDS);
    assertTrue(triggerFired.get());
  }

  @Test
  public void testEventFromRestoredState() throws Exception {
    CloudSolrClient solrClient = cluster.getSolrClient();
    String setTriggerCommand = "{" +
        "'set-trigger' : {" +
        "'name' : 'node_added_trigger'," +
        "'event' : 'nodeAdded'," +
        "'waitFor' : '10s'," +
        "'enabled' : true," +
        "'actions' : [{'name':'test','class':'" + TestTriggerAction.class.getName() + "'}]" +
        "}}";
    SolrRequest req = new AutoScalingHandlerTest.AutoScalingRequest(SolrRequest.METHOD.POST, path, setTriggerCommand);
    NamedList<Object> response = solrClient.request(req);
    assertEquals(response.get("result").toString(), "success");

    if (!actionCreated.await(10, TimeUnit.SECONDS))  {
      fail("The TriggerAction should have been created by now");
    }

    NamedList<Object> overSeerStatus = cluster.getSolrClient().request(CollectionAdminRequest.getOverseerStatus());
    String overseerLeader = (String) overSeerStatus.get("leader");
    int overseerLeaderIndex = 0;
    for (int i = 0; i < cluster.getJettySolrRunners().size(); i++) {
      JettySolrRunner jetty = cluster.getJettySolrRunner(i);
      if (jetty.getNodeName().equals(overseerLeader)) {
        overseerLeaderIndex = i;
        break;
      }
    }

    JettySolrRunner newNode = cluster.startJettySolrRunner();
    boolean await = triggerFiredLatch.await(20, TimeUnit.SECONDS);
    assertTrue("The trigger did not fire at all", await);
    assertTrue(triggerFired.get());
    // reset
    triggerFired.set(false);
    triggerFiredLatch = new CountDownLatch(1);
    NodeAddedTrigger.NodeAddedEvent nodeAddedEvent = (NodeAddedTrigger.NodeAddedEvent) eventRef.get();
    assertNotNull(nodeAddedEvent);
    assertEquals("The node added trigger was fired but for a different node",
        newNode.getNodeName(), nodeAddedEvent.getProperty(NodeAddedTrigger.NodeAddedEvent.NODE_NAME));
    // add a second node - state of the trigger will change but it won't fire for waitFor sec.
    JettySolrRunner newNode2 = cluster.startJettySolrRunner();
    Thread.sleep(10000);
    // kill overseer leader
    cluster.stopJettySolrRunner(overseerLeaderIndex);
    await = triggerFiredLatch.await(20, TimeUnit.SECONDS);
    assertTrue("The trigger did not fire at all", await);
    assertTrue(triggerFired.get());
  }
}<|MERGE_RESOLUTION|>--- conflicted
+++ resolved
@@ -39,10 +39,7 @@
 import org.apache.solr.common.util.Utils;
 import org.apache.solr.util.LogLevel;
 import org.apache.solr.util.TimeOut;
-<<<<<<< HEAD
 import org.apache.solr.util.TimeSource;
-=======
->>>>>>> b933b604
 import org.apache.zookeeper.data.Stat;
 import org.junit.Before;
 import org.junit.BeforeClass;
@@ -80,10 +77,6 @@
     configureCluster(2)
         .addConfig("conf", configset("cloud-minimal"))
         .configure();
-  }
-
-  private static CountDownLatch getActionCreated() {
-    return actionCreated;
   }
 
   private static CountDownLatch getTriggerFiredLatch() {
@@ -129,11 +122,7 @@
   @Test
   public void testTriggerThrottling() throws Exception  {
     // for this test we want to create two triggers so we must assert that the actions were created twice
-<<<<<<< HEAD
-    actionCreated = new CountDownLatch(2);
-=======
-    TriggerIntegrationTest.actionInitCalled = new CountDownLatch(2);
->>>>>>> b933b604
+    actionInitCalled = new CountDownLatch(2);
     // similarly we want both triggers to fire
     triggerFiredLatch = new CountDownLatch(2);
 
@@ -178,11 +167,7 @@
 
     // reset shared state
     lastActionExecutedAt.set(0);
-<<<<<<< HEAD
-    actionCreated = new CountDownLatch(2);
-=======
     TriggerIntegrationTest.actionInitCalled = new CountDownLatch(2);
->>>>>>> b933b604
     triggerFiredLatch = new CountDownLatch(2);
 
     setTriggerCommand = "{" +
@@ -272,11 +257,7 @@
   @Test
   public void testNodeLostTriggerRestoreState() throws Exception {
     // for this test we want to update the trigger so we must assert that the actions were created twice
-<<<<<<< HEAD
-    actionCreated = new CountDownLatch(2);
-=======
     TriggerIntegrationTest.actionInitCalled = new CountDownLatch(2);
->>>>>>> b933b604
 
     // start a new node
     JettySolrRunner newNode = cluster.startJettySolrRunner();
@@ -344,11 +325,7 @@
   @Test
   public void testNodeAddedTriggerRestoreState() throws Exception {
     // for this test we want to update the trigger so we must assert that the actions were created twice
-<<<<<<< HEAD
-    actionCreated = new CountDownLatch(2);
-=======
     TriggerIntegrationTest.actionInitCalled = new CountDownLatch(2);
->>>>>>> b933b604
 
     CloudSolrClient solrClient = cluster.getSolrClient();
     waitForSeconds = 5;
@@ -418,11 +395,7 @@
     NamedList<Object> response = solrClient.request(req);
     assertEquals(response.get("result").toString(), "success");
 
-<<<<<<< HEAD
-    if (!actionCreated.await(10, TimeUnit.SECONDS))  {
-=======
     if (!actionInitCalled.await(3, TimeUnit.SECONDS))  {
->>>>>>> b933b604
       fail("The TriggerAction should have been created by now");
     }
 
@@ -433,10 +406,7 @@
     NodeAddedTrigger.NodeAddedEvent nodeAddedEvent = (NodeAddedTrigger.NodeAddedEvent) eventRef.get();
     assertNotNull(nodeAddedEvent);
     assertEquals("The node added trigger was fired but for a different node",
-<<<<<<< HEAD
-        newNode.getNodeName(), nodeAddedEvent.getProperty(NodeAddedTrigger.NodeAddedEvent.NODE_NAME));
-=======
-        newNode.getNodeName(), nodeAddedEvent.getNodeName());
+        newNode.getNodeName(), nodeAddedEvent.getProperty(TriggerEvent.NODE_NAME));
 
     // reset
     actionConstructorCalled = new CountDownLatch(1);
@@ -461,7 +431,6 @@
     }
 
     assertFalse(actionInitCalled.await(2, TimeUnit.SECONDS));
->>>>>>> b933b604
   }
 
   @Test
@@ -500,10 +469,7 @@
     NodeLostTrigger.NodeLostEvent nodeLostEvent = (NodeLostTrigger.NodeLostEvent) eventRef.get();
     assertNotNull(nodeLostEvent);
     assertEquals("The node lost trigger was fired but for a different node",
-<<<<<<< HEAD
-        lostNodeName, nodeLostEvent.getProperty(NodeLostTrigger.NodeLostEvent.NODE_NAME));
-=======
-        lostNodeName, nodeLostEvent.getNodeName());
+        lostNodeName, nodeLostEvent.getProperty(TriggerEvent.NODE_NAME));
 
     // reset
     actionConstructorCalled = new CountDownLatch(1);
@@ -528,7 +494,6 @@
     }
 
     assertFalse(actionInitCalled.await(2, TimeUnit.SECONDS));
->>>>>>> b933b604
   }
 
   @Test
@@ -663,7 +628,7 @@
     @Override
     public void init(Map<String, String> args) {
       log.debug("TestTriggerAction init");
-      getActionCreated().countDown();
+      actionInitCalled.countDown();
     }
   }
 
@@ -692,7 +657,7 @@
     NamedList<Object> response = solrClient.request(req);
     assertEquals(response.get("result").toString(), "success");
 
-    if (!actionCreated.await(3, TimeUnit.SECONDS))  {
+    if (!actionInitCalled.await(3, TimeUnit.SECONDS))  {
       fail("The TriggerAction should have been created by now");
     }
 
@@ -737,7 +702,7 @@
     NamedList<Object> response = solrClient.request(req);
     assertEquals(response.get("result").toString(), "success");
 
-    if (!actionCreated.await(10, TimeUnit.SECONDS))  {
+    if (!actionInitCalled.await(10, TimeUnit.SECONDS))  {
       fail("The TriggerAction should have been created by now");
     }
 
