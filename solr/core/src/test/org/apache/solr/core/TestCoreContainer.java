--- conflicted
+++ resolved
@@ -386,14 +386,6 @@
       return cores;
     }
 
-<<<<<<< HEAD
-    @Override
-    public CoreDescriptor reload(CoreContainer cc, CoreDescriptor cd) {
-      return cd;
-    }
-
-=======
->>>>>>> ea79c668
   }
 
   @Test
