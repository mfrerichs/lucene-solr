/*
 * Licensed to the Apache Software Foundation (ASF) under one or more
 * contributor license agreements.  See the NOTICE file distributed with
 * this work for additional information regarding copyright ownership.
 * The ASF licenses this file to You under the Apache License, Version 2.0
 * (the "License"); you may not use this file except in compliance with
 * the License.  You may obtain a copy of the License at
 *
 *     http://www.apache.org/licenses/LICENSE-2.0
 *
 * Unless required by applicable law or agreed to in writing, software
 * distributed under the License is distributed on an "AS IS" BASIS,
 * WITHOUT WARRANTIES OR CONDITIONS OF ANY KIND, either express or implied.
 * See the License for the specific language governing permissions and
 * limitations under the License.
 */

package org.apache.solr.client.solrj.impl;

import java.io.IOException;
import java.util.HashMap;
import java.util.List;
import java.util.Map;
import java.util.NoSuchElementException;

import org.apache.solr.client.solrj.cloud.autoscaling.AlreadyExistsException;
import org.apache.solr.client.solrj.cloud.autoscaling.AutoScalingConfig;
import org.apache.solr.client.solrj.cloud.autoscaling.BadVersionException;
import org.apache.solr.client.solrj.cloud.autoscaling.DistribStateManager;
import org.apache.solr.client.solrj.cloud.autoscaling.VersionedData;
import org.apache.solr.common.cloud.SolrZkClient;
import org.apache.solr.common.cloud.ZkStateReader;
import org.apache.solr.common.params.AutoScalingParams;
import org.apache.zookeeper.CreateMode;
import org.apache.zookeeper.KeeperException;
import org.apache.zookeeper.Op;
import org.apache.zookeeper.OpResult;
import org.apache.zookeeper.Watcher;
import org.apache.zookeeper.data.Stat;

import static org.apache.solr.common.util.Utils.fromJSON;

/**
 * Implementation of {@link DistribStateManager} that uses Zookeeper.
 */
public class ZkDistribStateManager implements DistribStateManager {

  private final SolrZkClient zkClient;

  public ZkDistribStateManager(SolrZkClient zkClient) {
    this.zkClient = zkClient;
  }

  @Override
  public boolean hasData(String path) throws IOException, KeeperException, InterruptedException {
    try {
      return zkClient.exists(path, true);
<<<<<<< HEAD
    } catch (KeeperException.NoNodeException e) {
      return false;
    } catch (KeeperException | InterruptedException e) {
      throw new IOException(e);
=======
    } catch (InterruptedException e) {
      throw e;
>>>>>>> 06d89bb1
    }
  }

  @Override
  public List<String> listData(String path) throws NoSuchElementException, IOException, KeeperException, InterruptedException {
    try {
      return zkClient.getChildren(path, null, true);
    } catch (KeeperException.NoNodeException e) {
      throw new NoSuchElementException(path);
    } catch (InterruptedException e) {
      throw e;
    }
  }

  @Override
  public VersionedData getData(String path, Watcher watcher) throws NoSuchElementException, IOException, KeeperException, InterruptedException {
    Stat stat = new Stat();
    try {
      byte[] bytes = zkClient.getData(path, watcher, stat, true);
      return new VersionedData(stat.getVersion(), bytes, String.valueOf(stat.getEphemeralOwner()));
    } catch (KeeperException.NoNodeException e) {
      throw new NoSuchElementException(path);
    } catch (InterruptedException e) {
      throw e;
    }
  }

  @Override
  public void makePath(String path) throws AlreadyExistsException, IOException, KeeperException, InterruptedException {
    try {
      zkClient.makePath(path, true);
    } catch (KeeperException.NodeExistsException e) {
      throw new AlreadyExistsException(path);
    } catch (InterruptedException e) {
      throw e;
    }
  }

  @Override
<<<<<<< HEAD
  public String createData(String path, byte[] data, CreateMode mode) throws NoSuchElementException, IOException {
    try {
      return zkClient.create(path, data, mode, true);
    } catch (KeeperException.NoNodeException e) {
      throw new NoSuchElementException(path);
    } catch (KeeperException | InterruptedException e) {
      throw new IOException(e);
=======
  public String createData(String path, byte[] data, CreateMode mode) throws AlreadyExistsException, IOException, KeeperException, InterruptedException {
    try {
      return zkClient.create(path, data, mode, true);
    } catch (KeeperException.NodeExistsException e) {
      throw new AlreadyExistsException(path);
    } catch (InterruptedException e) {
      throw e;
>>>>>>> 06d89bb1
    }
  }

  @Override
  public void removeData(String path, int version) throws NoSuchElementException, IOException, KeeperException, InterruptedException {
    try {
      zkClient.delete(path, version, true);
    } catch (KeeperException.NoNodeException e) {
      throw new NoSuchElementException(path);
    } catch (InterruptedException e) {
      throw e;
    }
  }

  @Override
  public void setData(String path, byte[] data, int version) throws BadVersionException, NoSuchElementException, IOException, KeeperException, InterruptedException {
    try {
      zkClient.setData(path, data, version, true);
    } catch (KeeperException.NoNodeException e) {
      throw new NoSuchElementException(path);
    } catch (KeeperException.BadVersionException e) {
      throw new BadVersionException(version, path);
    } catch (InterruptedException e) {
      throw e;
    }
  }

  @Override
  public List<OpResult> multi(Iterable<Op> ops) throws BadVersionException, AlreadyExistsException, NoSuchElementException, IOException, KeeperException, InterruptedException {
    try {
      return zkClient.multi(ops, true);
    } catch (KeeperException.NoNodeException e) {
      throw new NoSuchElementException(ops.toString());
    } catch (KeeperException.NodeExistsException e) {
      throw new AlreadyExistsException(ops.toString());
    } catch (KeeperException.BadVersionException e) {
      throw new BadVersionException(-1, ops.toString());
    } catch (InterruptedException e) {
      throw e;
    }
  }

  @Override
  public AutoScalingConfig getAutoScalingConfig(Watcher watcher) throws InterruptedException, IOException {
    Map<String, Object> map = new HashMap<>();
    Stat stat = new Stat();
    try {
      byte[] bytes = zkClient.getData(ZkStateReader.SOLR_AUTOSCALING_CONF_PATH, watcher, stat, true);
      if (bytes != null && bytes.length > 0) {
        map = (Map<String, Object>) fromJSON(bytes);
      }
    } catch (KeeperException.NoNodeException e) {
      // ignore
    } catch (KeeperException e) {
      throw new IOException(e);
    }
    map.put(AutoScalingParams.ZK_VERSION, stat.getVersion());
    return new AutoScalingConfig(map);
  }

}<|MERGE_RESOLUTION|>--- conflicted
+++ resolved
@@ -55,15 +55,12 @@
   public boolean hasData(String path) throws IOException, KeeperException, InterruptedException {
     try {
       return zkClient.exists(path, true);
-<<<<<<< HEAD
     } catch (KeeperException.NoNodeException e) {
       return false;
-    } catch (KeeperException | InterruptedException e) {
+    } catch (KeeperException e) {
       throw new IOException(e);
-=======
     } catch (InterruptedException e) {
       throw e;
->>>>>>> 06d89bb1
     }
   }
 
@@ -103,15 +100,6 @@
   }
 
   @Override
-<<<<<<< HEAD
-  public String createData(String path, byte[] data, CreateMode mode) throws NoSuchElementException, IOException {
-    try {
-      return zkClient.create(path, data, mode, true);
-    } catch (KeeperException.NoNodeException e) {
-      throw new NoSuchElementException(path);
-    } catch (KeeperException | InterruptedException e) {
-      throw new IOException(e);
-=======
   public String createData(String path, byte[] data, CreateMode mode) throws AlreadyExistsException, IOException, KeeperException, InterruptedException {
     try {
       return zkClient.create(path, data, mode, true);
@@ -119,7 +107,6 @@
       throw new AlreadyExistsException(path);
     } catch (InterruptedException e) {
       throw e;
->>>>>>> 06d89bb1
     }
   }
 
