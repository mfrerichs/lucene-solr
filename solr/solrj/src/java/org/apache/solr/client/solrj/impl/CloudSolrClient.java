--- conflicted
+++ resolved
@@ -1023,10 +1023,6 @@
     final List<String> theUrlList = new ArrayList<>(); // we populate this as follows...
 
     if (request instanceof V2Request) {
-<<<<<<< HEAD
-      Set<String> liveNodes = stateProvider.getLiveNodes();
-=======
->>>>>>> 487f6762
       if (!liveNodes.isEmpty()) {
         List<String> liveNodesList = new ArrayList<>(liveNodes);
         Collections.shuffle(liveNodesList, rand);
@@ -1035,10 +1031,6 @@
       }
 
     } else if (ADMIN_PATHS.contains(request.getPath())) {
-<<<<<<< HEAD
-      Set<String> liveNodes = stateProvider.getLiveNodes();
-=======
->>>>>>> 487f6762
       for (String liveNode : liveNodes) {
         theUrlList.add(ZkStateReader.getBaseUrlForNodeName(liveNode,
             (String) stateProvider.getClusterProperty(ZkStateReader.URL_SCHEME,"http")));
@@ -1062,10 +1054,6 @@
         Collection<Slice> routeSlices = col.getRouter().getSearchSlices(shardKeys, reqParams , col);
         ClientUtils.addSlices(slices, collectionName, routeSlices, true);
       }
-<<<<<<< HEAD
-      Set<String> liveNodes = stateProvider.getLiveNodes();
-=======
->>>>>>> 487f6762
 
       // Gather URLs, grouped by leader or replica
       // TODO: allow filtering by group, role, etc
